--- conflicted
+++ resolved
@@ -27,12 +27,8 @@
 
 jobs:
   test:
-<<<<<<< HEAD
-    runs-on: ubuntu-20.04
+    runs-on: ubuntu-latest
     if: github.event.pull_request.draft == false
-=======
-    runs-on: ubuntu-latest
->>>>>>> 885f5bc0
     timeout-minutes: 120
     strategy:
       fail-fast: false
