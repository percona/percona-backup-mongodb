--- conflicted
+++ resolved
@@ -90,15 +90,9 @@
 		return
 	}
 
-<<<<<<< HEAD
 	// have wait random time (1 to 100 ms) before acquiring lock
 	// otherwise all angent could aquire own locks
 	//time.Sleep(time.Duration(rand.Int63n(1e2)) * time.Millisecond)
-=======
-	// wait for a random time (1 to 100 ms) before acquiring a lock
-	// TODO: do we need this? check
-	time.Sleep(time.Duration(rand.Int63n(1e2)) * time.Millisecond)
->>>>>>> cb162b00
 
 	lock := a.pbm.NewLock(pbm.LockHeader{
 		Type:       pbm.CmdBackup,
@@ -242,4 +236,4 @@
 	if err != nil {
 		log.Printf("[ERROR] backup: unable to release backup lock for %v:%v\n", lock, err)
 	}
-}
+}