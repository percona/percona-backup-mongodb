--- conflicted
+++ resolved
@@ -90,17 +90,11 @@
 		return
 	}
 
-<<<<<<< HEAD
 	// have wait random time (1 to 100 ms) before acquiring lock
 	// otherwise all angent could aquire own locks
 	// it's no need to wait because all agents are not started at the same time, 
 	// and the processing speed of each machine is different
 	//time.Sleep(time.Duration(rand.Int63n(1e2)) * time.Millisecond)
-=======
-	// wait for a random time (1 to 100 ms) before acquiring a lock
-	// TODO: do we need this? check
-	time.Sleep(time.Duration(rand.Int63n(1e2)) * time.Millisecond)
->>>>>>> b26a3526
 
 	lock := a.pbm.NewLock(pbm.LockHeader{
 		Type:       pbm.CmdBackup,
@@ -244,4 +238,4 @@
 	if err != nil {
 		log.Printf("[ERROR] backup: unable to release backup lock for %v:%v\n", lock, err)
 	}
-}
+}