--- conflicted
+++ resolved
@@ -100,11 +100,7 @@
 			l.Error("get nodes priority: %v", err)
 			return
 		}
-<<<<<<< HEAD
-		shrds, err := a.pbm.ClusterMembers()
-=======
-		shards, err := a.pbm.ClusterMembers(nodeInfo)
->>>>>>> 986d32bf
+		shards, err := a.pbm.ClusterMembers()
 		if err != nil {
 			l.Error("get cluster members: %v", err)
 			return
