--- conflicted
+++ resolved
@@ -188,47 +188,27 @@
 // storage nor in DB (backup is ok, it just doesn't cluster), it is just "in-flight" changes
 // in given `bcps`.
 func bcpsMatchCluster(bcps []pbm.BackupMeta, shards []pbm.Shard, confsrv string, rsMap map[string]string) {
-<<<<<<< HEAD
-	sh := make(map[string]struct{}, len(shards))
-=======
 	sh := make(map[string]bool, len(shards))
->>>>>>> ad4a48a3
 	for _, s := range shards {
 		sh[s.RS] = s.RS == confsrv
 	}
 
 	mapRS, mapRevRS := pbm.MakeRSMapFunc(rsMap), pbm.MakeReverseRSMapFunc(rsMap)
 	for i := 0; i < len(bcps); i++ {
-<<<<<<< HEAD
-		buf = buf[:]
-		bcpMatchCluster(&bcps[i], sh, confsrv, buf, rsMap)
-	}
-}
-
-func bcpMatchCluster(bcp *pbm.BackupMeta, shards map[string]struct{}, confsrv string, nomatch []string, rsMap map[string]string) {
-=======
+		if bcps[i].Type == pbm.PhysicalBackup && len(rsMap) != 0 {
+			bcps[i].SetRuntimeError(errRSMappingWithPhysBackup{})
+			bcps[i].Status = pbm.StatusError
+			continue
+		}
 		bcpMatchCluster(&bcps[i], sh, mapRS, mapRevRS)
 	}
 }
 
 func bcpMatchCluster(bcp *pbm.BackupMeta, shards map[string]bool, mapRS, mapRevRS pbm.RSMapFunc) {
->>>>>>> ad4a48a3
 	if bcp.Status != pbm.StatusDone {
 		return
 	}
-	if bcp.Type == pbm.PhysicalBackup && len(rsMap) != 0 {
-		bcp.SetRuntimeError(errRSMappingWithPhysBackup{})
-		bcp.Status = pbm.StatusError
-		return
-	}
-
-<<<<<<< HEAD
-	mapRS := pbm.MakeRSMapFunc(rsMap)
-	hasconfsrv := false
-	for i := range bcp.Replsets {
-		name := mapRS(bcp.Replsets[i].Name)
-		if _, ok := shards[name]; !ok {
-=======
+
 	var nomatch []string
 	hasconfsrv := false
 	for i := range bcp.Replsets {
@@ -238,7 +218,6 @@
 		if !ok {
 			nomatch = append(nomatch, name)
 		} else if mapRevRS(name) != bcp.Replsets[i].Name {
->>>>>>> ad4a48a3
 			nomatch = append(nomatch, name)
 		}
 
@@ -247,17 +226,10 @@
 		}
 	}
 
-<<<<<<< HEAD
 	if len(nomatch) != 0 || !hasconfsrv {
 		names := make([]string, len(nomatch))
 		copy(names, nomatch)
 		bcp.SetRuntimeError(errMissedReplsets{names: names, configsrv: !hasconfsrv})
-=======
-	if len(nomatch) > 0 {
-		bcp.Error = "Backup doesn't match current cluster topology - it has different replica set names. " +
-			"Extra shards in the backup will cause this, for a simple example. " +
-			"The extra/unknown replica set names found in the backup are: " + strings.Join(nomatch, ", ")
->>>>>>> ad4a48a3
 		bcp.Status = pbm.StatusError
 	}
 }
