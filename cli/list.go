--- conflicted
+++ resolved
@@ -279,11 +279,7 @@
 	}
 
 	for _, tl := range pbm.MergeTimelines(rstlines...) {
-<<<<<<< HEAD
-		lastWrite, err := getBaseSnapshotLastWrite(cn, inf, sh, rsMap, tl)
-=======
 		lastWrite, err := getBaseSnapshotLastWrite(cn, sh, rsMap, tl)
->>>>>>> ad4a48a3
 		if err != nil {
 			return nil, nil, err
 		}
@@ -301,11 +297,7 @@
 	return ranges, rsRanges, nil
 }
 
-<<<<<<< HEAD
-func getBaseSnapshotLastWrite(cn *pbm.PBM, inf *pbm.NodeInfo, sh map[string]struct{}, rsMap map[string]string, tl pbm.Timeline) (*primitive.Timestamp, error) {
-=======
 func getBaseSnapshotLastWrite(cn *pbm.PBM, sh map[string]bool, rsMap map[string]string, tl pbm.Timeline) (*primitive.Timestamp, error) {
->>>>>>> ad4a48a3
 	bcp, err := cn.GetFirstBackup(&primitive.Timestamp{T: tl.Start, I: 0})
 	if err != nil {
 		if !errors.Is(err, pbm.ErrNotFound) {
@@ -318,12 +310,7 @@
 		return nil, nil
 	}
 
-<<<<<<< HEAD
-	var buf []string
-	bcpMatchCluster(bcp, sh, inf.SetName, buf, rsMap)
-=======
 	bcpMatchCluster(bcp, sh, pbm.MakeRSMapFunc(rsMap), pbm.MakeReverseRSMapFunc(rsMap))
->>>>>>> ad4a48a3
 
 	if bcp.Status != pbm.StatusDone || !version.Compatible(version.DefaultInfo.Version, bcp.PBMVersion) {
 		return nil, nil
