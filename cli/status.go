package cli

import (
	"context"
	"encoding/json"
	"fmt"
	"log"
	"net/url"
	"sort"
	"strings"
	"time"

	"github.com/pkg/errors"
	"go.mongodb.org/mongo-driver/bson/primitive"
	"go.mongodb.org/mongo-driver/mongo"
	"go.mongodb.org/mongo-driver/mongo/options"

	"github.com/percona/percona-backup-mongodb/pbm"
	plog "github.com/percona/percona-backup-mongodb/pbm/log"
	"github.com/percona/percona-backup-mongodb/pbm/pitr"
	"github.com/percona/percona-backup-mongodb/pbm/storage"
)

type statusOptions struct {
	rsMap    string
	sections []string
}

type statusOut struct {
	data   []*statusSect
	pretty bool
}

func (o statusOut) String() (s string) {
	for _, sc := range o.data {
		if sc.Obj != nil {
			s += sc.String() + "\n"
		}
	}

	return s
}

func (o statusOut) MarshalJSON() ([]byte, error) {
	s := make(map[string]fmt.Stringer)
	for _, sc := range o.data {
		if sc.Obj != nil {
			s[sc.Name] = sc.Obj
		}
	}

	if o.pretty {
		return json.MarshalIndent(s, "", "  ")
	}
	return json.Marshal(s)
}

type statusSect struct {
	Name     string
	longName string
	Obj      fmt.Stringer
	f        func(cn *pbm.PBM) (fmt.Stringer, error)
}

func (f statusSect) String() string {
	return fmt.Sprintf("%s\n%s\n", sprinth(f.longName), f.Obj)
}

func (s statusOut) set(cn *pbm.PBM, curi string, sfilter map[string]bool) (err error) {
	for _, se := range s.data {
		if sfilter != nil && !sfilter[se.Name] {
			se.Obj = nil
			continue
		}

		se.Obj, err = se.f(cn)
		if err != nil {
			return errors.Wrapf(err, "get status of %s", se.Name)
		}
	}

	return nil
}

func status(cn *pbm.PBM, curi string, opts statusOptions, pretty bool) (fmt.Stringer, error) {
	rsMap, err := parseRSNamesMapping(opts.rsMap)
	if err != nil {
		return nil, errors.WithMessage(err, "cannot parse replset mapping")
	}

	storageStatFn := func(cn *pbm.PBM) (fmt.Stringer, error) {
		return getStorageStat(cn, rsMap)
	}

	out := statusOut{
		data: []*statusSect{
			{
				"cluster", "Cluster", nil,
				func(cn *pbm.PBM) (fmt.Stringer, error) {
					return clusterStatus(cn, curi)
				},
			},
			{"pitr", "PITR incremental backup", nil, getPitrStatus},
			{"running", "Currently running", nil, getCurrOps},
			{"backups", "Backups", nil, storageStatFn},
		},
		pretty: pretty,
	}

	var sfilter map[string]bool
	if opts.sections != nil && len(opts.sections) > 0 {
		sfilter = make(map[string]bool)
		for _, s := range opts.sections {
			sfilter[s] = true
		}
	}

	err = out.set(cn, curi, sfilter)

	return out, err
}

func fmtSize(size int64) string {
	const (
		_          = iota
		KB float64 = 1 << (10 * iota)
		MB
		GB
		TB
	)

	s := float64(size)

	switch {
	case s >= TB:
		return fmt.Sprintf("%.2fTB", s/TB)
	case s >= GB:
		return fmt.Sprintf("%.2fGB", s/GB)
	case s >= MB:
		return fmt.Sprintf("%.2fMB", s/MB)
	case s >= KB:
		return fmt.Sprintf("%.2fKB", s/KB)
	}
	return fmt.Sprintf("%.2fB", s)
}

func sprinth(s string) string {
	return fmt.Sprintf("%s:\n%s", s, strings.Repeat("=", len(s)+1))
}

type cluster []rs

type rs struct {
	Name  string `json:"rs"`
	Nodes []node `json:"nodes"`
}

type node struct {
	Host string   `json:"host"`
	Ver  string   `json:"agent"`
	OK   bool     `json:"ok"`
	Errs []string `json:"errors,omitempty"`
}

func (n node) String() (s string) {
	s += fmt.Sprintf("%s: pbm-agent %v", n.Host, n.Ver)
	if n.OK {
		s += " OK"
		return s
	}
	s += " FAILED status:"
	for _, e := range n.Errs {
		s += fmt.Sprintf("\n      > ERROR with %s", e)
	}

	return s
}

func (c cluster) String() (s string) {
	for _, rs := range c {
		s += fmt.Sprintf("%s:\n", rs.Name)
		for _, n := range rs.Nodes {
			s += fmt.Sprintf("  - %s\n", n)
		}
	}
	return s
}

func clusterStatus(cn *pbm.PBM, uri string) (fmt.Stringer, error) {
	clstr, err := cn.ClusterMembers()
	if err != nil {
		return nil, errors.Wrap(err, "get cluster members")
	}

	clusterTime, err := cn.ClusterTime()
	if err != nil {
		return nil, errors.Wrap(err, "read cluster time")
	}

	var ret cluster

	for _, c := range clstr {
		rconn, err := connect(cn.Context(), uri, c.Host)
		if err != nil {
			return nil, errors.Wrapf(err, "connect to `%s` [%s]", c.RS, c.Host)
		}

		sstat, sterr := pbm.GetReplsetStatus(cn.Context(), rconn)

		// don't need the connection anymore despite the result
		rconn.Disconnect(cn.Context())

		if sterr != nil {
			return nil, errors.Wrapf(err, "get replset status for `%s`", c.RS)
		}
		lrs := rs{Name: c.RS}
		for i, n := range sstat.Members {
			lrs.Nodes = append(lrs.Nodes, node{Host: c.RS + "/" + n.Name})

			nd := &lrs.Nodes[i]

			stat, err := cn.GetAgentStatus(c.RS, n.Name)
			if errors.Is(err, mongo.ErrNoDocuments) {
				nd.Ver = "NOT FOUND"
				continue
			} else if err != nil {
				nd.Errs = append(nd.Errs, fmt.Sprintf("ERROR: get agent status: %v", err))
				continue
			}
			if stat.Heartbeat.T+pbm.StaleFrameSec < clusterTime.T {
				nd.Errs = append(nd.Errs, fmt.Sprintf("ERROR: lost agent, last heartbeat: %v", stat.Heartbeat.T))
				continue
			}
			nd.Ver = "v" + stat.Ver
			nd.OK, nd.Errs = stat.OK()
		}
		ret = append(ret, lrs)
	}

	return ret, nil
}

func connect(ctx context.Context, uri, hosts string) (*mongo.Client, error) {
	var host string
	chost := strings.Split(hosts, "/")
	if len(chost) > 1 {
		host = chost[1]
	} else {
		host = chost[0]
	}

	curi, err := url.Parse("mongodb://" + strings.Replace(uri, "mongodb://", "", 1))
	if err != nil {
		return nil, errors.Wrapf(err, "parse mongo-uri '%s'", uri)
	}

	// Preserving the `replicaSet` parameter will cause an error while connecting to the ConfigServer (mismatched replicaset names)
	query := curi.Query()
	query.Del("replicaSet")
	curi.RawQuery = query.Encode()
	curi.Host = host

	conn, err := mongo.NewClient(options.Client().ApplyURI(curi.String()).SetAppName("pbm-status"))
	if err != nil {
		return nil, errors.Wrap(err, "create mongo client")
	}
	err = conn.Connect(ctx)
	if err != nil {
		return nil, errors.Wrap(err, "connect")
	}

	err = conn.Ping(ctx, nil)
	if err != nil {
		return nil, errors.Wrap(err, "ping")
	}

	return conn, nil
}

type pitrStat struct {
	InConf  bool   `json:"conf"`
	Running bool   `json:"run"`
	Err     string `json:"error,omitempty"`
}

func (p pitrStat) String() string {
	status := "OFF"
	if p.InConf || p.Running {
		status = "ON"
	}
	s := fmt.Sprintf("Status [%s]", status)
	if p.Err != "" {
		s += fmt.Sprintf("\n! ERROR while running PITR backup: %s", p.Err)
	}
	return s
}

func getPitrStatus(cn *pbm.PBM) (fmt.Stringer, error) {
	var p pitrStat
	var err error
	p.InConf, err = cn.IsPITR()
	if err != nil {
		return p, errors.Wrap(err, "unable check PITR config status")
	}

	p.Running, err = cn.PITRrun()
	if err != nil {
		return p, errors.Wrap(err, "unable check PITR running status")
	}

	p.Err, err = getPitrErr(cn)

	return p, errors.Wrap(err, "check for errors")
}

func getPitrErr(cn *pbm.PBM) (string, error) {
	epch, err := cn.GetEpoch()
	if err != nil {
		return "", errors.Wrap(err, "get current epoch")
	}

	shards, err := cn.ClusterMembers()
	if err != nil {
		log.Fatalf("Error: get cluster members: %v", err)
	}

	var errs []string
LOOP:
	for _, s := range shards {
		l, err := cn.LogGetExactSeverity(
			&plog.LogRequest{
				LogKeys: plog.LogKeys{
					Severity: plog.Error,
					Event:    string(pbm.CmdPITR),
					Epoch:    epch.TS(),
					RS:       s.RS,
				},
			},
			1)
		if err != nil {
			return "", errors.Wrap(err, "get log records")
		}

		if len(l.Data) == 0 {
			continue
		}

		// check if some node in the RS had successfully restarted slicing
		nl, err := cn.LogGetExactSeverity(
			&plog.LogRequest{
				LogKeys: plog.LogKeys{
					Severity: plog.Debug,
					Event:    string(pbm.CmdPITR),
					Epoch:    epch.TS(),
					RS:       s.RS,
				},
			},
			0)
		if err != nil {
			return "", errors.Wrap(err, "get debug log records")
		}
		for _, r := range nl.Data {
			if r.Msg == pitr.LogStartMsg && r.ObjID.Timestamp().After(l.Data[0].ObjID.Timestamp()) {
				continue LOOP
			}
		}

		errs = append(errs, l.Data[0].StringNode())
	}

	return strings.Join(errs, "; "), nil
}

type currOp struct {
	Type    pbm.Command `json:"type,omitempty"`
	Name    string      `json:"name,omitempty"`
	StartTS int64       `json:"startTS,omitempty"`
	Status  string      `json:"status,omitempty"`
	OPID    string      `json:"opID,omitempty"`
}

func (c currOp) String() string {
	if c.Type == pbm.CmdUndefined {
		return "(none)"
	}

	switch c.Type {
	default:
		return fmt.Sprintf("%s [op id: %s]", c.Type, c.OPID)
	case pbm.CmdBackup, pbm.CmdRestore, pbm.CmdPITRestore:
		return fmt.Sprintf("%s \"%s\", started at %s. Status: %s. [op id: %s]",
			c.Type, c.Name, time.Unix((c.StartTS), 0).UTC().Format("2006-01-02T15:04:05Z"),
			c.Status, c.OPID,
		)
	}
}

func getCurrOps(cn *pbm.PBM) (fmt.Stringer, error) {
	var r currOp

	// check for ops
	lk, err := findLock(cn, cn.GetLocks)
	if err != nil {
		return r, errors.Wrap(err, "get ops")
	}

	if lk == nil {
		// check for delete ops
		lk, err = findLock(cn, cn.GetOpLocks)
		if err != nil {
			return r, errors.Wrap(err, "get delete ops")
		}
	}

	if lk == nil {
		return r, nil
	}

	r = currOp{
		Type: lk.Type,
		OPID: lk.OPID,
	}

	// reaching here means no conflict operation, hence all locks are the same,
	// hence any lock in `lk` contais info on the current op
	switch r.Type {
	case pbm.CmdBackup:
		bcp, err := cn.GetBackupByOPID(r.OPID)
		if err != nil {
			return r, errors.Wrap(err, "get backup info")
		}
		r.Name = bcp.Name
		r.StartTS = bcp.StartTS
		r.Status = string(bcp.Status)
		switch bcp.Status {
		case pbm.StatusRunning:
			r.Status = "snapshot backup"
		case pbm.StatusDumpDone:
			r.Status = "oplog backup"
		}
	case pbm.CmdRestore, pbm.CmdPITRestore:
		rst, err := cn.GetRestoreMetaByOPID(r.OPID)
		if err != nil {
			return r, errors.Wrap(err, "get restore info")
		}
		r.Name = rst.Backup
		r.StartTS = rst.StartTS
		r.Status = string(rst.Status)
		switch rst.Status {
		case pbm.StatusRunning:
			r.Status = "snapshot restore"
		case pbm.StatusDumpDone:
			r.Status = "oplog restore"
		}
	}

	return r, nil
}

type storageStat struct {
	Type     string         `json:"type"`
	Path     string         `json:"path"`
	Region   string         `json:"region,omitempty"`
	Snapshot []snapshotStat `json:"snapshot"`
	PITR     *pitrRanges    `json:"pitrChunks,omitempty"`
}

type pitrRanges struct {
	Ranges []pitrRange `json:"pitrChunks,omitempty"`
	Size   int64       `json:"size"`
}

func (s storageStat) String() string {
	ret := fmt.Sprintf("%s %s %s\n", s.Type, s.Region, s.Path)
	if len(s.Snapshot) == 0 && len(s.PITR.Ranges) == 0 {
		return ret + "  (none)"
	}

	ret += fmt.Sprintln("  Snapshots:")

	sort.Slice(s.Snapshot, func(i, j int) bool {
		a, b := s.Snapshot[i], s.Snapshot[j]
		return a.RestoreTS > b.RestoreTS
	})

	for _, sn := range s.Snapshot {
		var status string
		switch sn.Status {
		case pbm.StatusDone:
			status = fmt.Sprintf("[restore_to_time: %s]", fmtTS(sn.RestoreTS))
		case pbm.StatusCancelled:
			status = fmt.Sprintf("[!canceled: %s]", fmtTS(sn.RestoreTS))
		case pbm.StatusError:
			if errors.Is(sn.Err, errIncompatible) {
				status = fmt.Sprintf("[incompatible: %s] [%s]", sn.Err.Error(), fmtTS(sn.RestoreTS))
			} else {
				status = fmt.Sprintf("[ERROR: %s] [%s]", sn.Err.Error(), fmtTS(sn.RestoreTS))
			}
		default:
			status = fmt.Sprintf("[running: %s / %s]", sn.Status, fmtTS(sn.RestoreTS))
		}

		ret += fmt.Sprintf("    %s %s <%s> %s\n", sn.Name, fmtSize(sn.Size), sn.Type, status)
	}

	if len(s.PITR.Ranges) == 0 {
		return ret
	}

	ret += fmt.Sprintf("  PITR chunks [%s]:\n", fmtSize(s.PITR.Size))

	sort.Slice(s.PITR.Ranges, func(i, j int) bool {
		a, b := s.PITR.Ranges[i], s.PITR.Ranges[j]
		return a.Range.End > b.Range.End
	})

	for _, sn := range s.PITR.Ranges {
		var v string
		if sn.Err != nil && !errors.Is(sn.Err, pbm.ErrNotFound) {
			v = fmt.Sprintf(" !!! %s", sn.Err.Error())
		}
		f := ""
		if sn.NoBaseSnapshot {
			f = " (no base snapshot)"
		}
		ret += fmt.Sprintf("    %s - %s%s%s\n", fmtTS(int64(sn.Range.Start)), fmtTS(int64(sn.Range.End)), f, v)
	}

	return ret
}

func getStorageStat(cn *pbm.PBM, rsMap map[string]string) (fmt.Stringer, error) {
	var s storageStat

	cfg, err := cn.GetConfig()
	if err != nil {
		return s, errors.Wrap(err, "get config")
	}

	s.Type = cfg.Storage.Typ()

	if cfg.Storage.Type == pbm.StorageS3 {
		s.Region = cfg.Storage.S3.Region
	}
	s.Path = cfg.Storage.Path()

	bcps, err := cn.BackupsList(0)
	if err != nil {
		return s, errors.Wrap(err, "get backups list")
	}

	inf, err := cn.GetNodeInfo()
	if err != nil {
		return s, errors.Wrap(err, "define cluster state")
	}

	shards, err := cn.ClusterMembers()
	if err != nil {
		return s, errors.Wrap(err, "get cluster members")
	}

	// pbm.PBM is always connected either to config server or to the sole (hence main) RS
	// which the `confsrv` param in `bcpMatchCluster` is all about
	bcpsMatchCluster(bcps, shards, inf.SetName, rsMap)

	stg, err := cn.GetStorage(cn.Logger().NewEvent("", "", "", primitive.Timestamp{}))
	if err != nil {
		return s, errors.Wrap(err, "get storage")
	}

	now, err := cn.ClusterTime()
	if err != nil {
		return nil, errors.Wrap(err, "get cluster time")
	}

	for _, bcp := range bcps {
		snpsht := snapshotStat{
			Name:       bcp.Name,
			Status:     bcp.Status,
			RestoreTS:  bcp.LastTransitionTS,
			PBMVersion: bcp.PBMVersion,
			Type:       bcp.Type,
			Err:        bcp.Error(),
		}

		switch bcp.Status {
		case pbm.StatusError:
			if !errors.Is(snpsht.Err, errIncompatible) {
				break
			}
			fallthrough
		case pbm.StatusDone:
<<<<<<< HEAD
			snpsht.RestoreTS = int64(bcp.LastWriteTS.T)
			var err error
			switch bcp.Type {
			case pbm.PhysicalBackup:
				snpsht.Size, err = getPhysSnapshotSize(&bcp, stg)
			default:
				snpsht.Size, err = getSnapshotSize(bcp.Replsets, stg)
			}
			if err != nil {
				snpsht.Err = err
				snpsht.Status = pbm.StatusError
			}
=======
			snpsht.StateTS = int64(bcp.LastWriteTS.T)
>>>>>>> 26ae46e8
		case pbm.StatusCancelled:
			// leave as it is, not to rewrite status with the `stuck` error
		default:
			if bcp.Hb.T+pbm.StaleFrameSec < now.T {
				snpsht.Err = fmt.Errorf("Backup stuck at `%v` stage, last beat ts: %d", bcp.Status, bcp.Hb.T)
				snpsht.Status = pbm.StatusError
			}
		}
		var err error
		switch bcp.Type {
		case pbm.PhysicalBackup:
			snpsht.Size, err = getPhysSnapshotSize(&bcp, stg)
		default:
			snpsht.Size, err = getSnapshotSize(bcp.Replsets, stg)
		}
		if err != nil {
			snpsht.Err = err
			snpsht.Status = pbm.StatusError
		}

		s.Snapshot = append(s.Snapshot, snpsht)
	}

	s.PITR, err = getPITRranges(cn, stg, bcps, rsMap)
	if err != nil {
		return s, errors.Wrap(err, "get PITR chunks")
	}

	return s, nil
}

func getPITRranges(cn *pbm.PBM, stg storage.Storage, bcps []pbm.BackupMeta, rsMap map[string]string) (*pitrRanges, error) {
	shards, err := cn.ClusterMembers()
	if err != nil {
		return nil, errors.Wrap(err, "get cluster members")
	}

	fl, err := stg.List(pbm.PITRfsPrefix, "")
	if err != nil {
		return nil, errors.Wrap(err, "get chunks list")
	}

	flist := make(map[string]int64)
	for _, f := range fl {
		flist[pbm.PITRfsPrefix+"/"+f.Name] = f.Size
	}

	now, err := cn.ClusterTime()
	if err != nil {
		return nil, errors.Wrap(err, "get cluster time")
	}

	mapRevRS := pbm.MakeReverseRSMapFunc(rsMap)
	var size int64
	var rstlines [][]pbm.Timeline
	for _, s := range shards {
		tlns, err := cn.PITRGetValidTimelines(mapRevRS(s.RS), now, flist)
		if err != nil {
			return nil, errors.Wrapf(err, "get PITR timelines for %s replset: %s", s.RS, err)
		}
		if tlns == nil {
			continue
		}

		rstlines = append(rstlines, tlns)

		for _, t := range tlns {
			size += t.Size
		}
	}

	sort.Slice(bcps, func(i, j int) bool {
		return primitive.CompareTimestamp(bcps[i].LastWriteTS, bcps[j].LastWriteTS) == -1
	})

	var pr []pitrRange
	for _, tl := range pbm.MergeTimelines(rstlines...) {
		var bcplastWrite *primitive.Timestamp

		for _, bcp := range bcps {
			if bcp.Error() != nil {
				continue
			}

			if bcp.LastWriteTS.T < tl.Start || bcp.FirstWriteTS.T > tl.End {
				continue
			}

			bcplastWrite = &bcp.LastWriteTS
			break
		}

		pr = append(pr, splitByBaseSnapshot(bcplastWrite, tl)...)
	}

	return &pitrRanges{Ranges: pr, Size: size}, nil
}

func getSnapshotSize(rsets []pbm.BackupReplset, stg storage.Storage) (s int64, err error) {
	for _, rs := range rsets {
		ds, err := stg.FileStat(rs.DumpName)
		if err != nil {
			return s, errors.Wrapf(err, "get file %s", rs.DumpName)
		}
		op, err := stg.FileStat(rs.OplogName)
		if err != nil {
			return s, errors.Wrapf(err, "get file %s", rs.OplogName)
		}

		s += ds.Size + op.Size
	}

	return s, nil
}

func getPhysSnapshotSize(bcp *pbm.BackupMeta, stg storage.Storage) (s int64, err error) {
	for _, rs := range bcp.Replsets {
		for _, f := range rs.Files {
			s += f.StgSize
		}
	}

	return s, nil
}<|MERGE_RESOLUTION|>--- conflicted
+++ resolved
@@ -590,22 +590,7 @@
 			}
 			fallthrough
 		case pbm.StatusDone:
-<<<<<<< HEAD
 			snpsht.RestoreTS = int64(bcp.LastWriteTS.T)
-			var err error
-			switch bcp.Type {
-			case pbm.PhysicalBackup:
-				snpsht.Size, err = getPhysSnapshotSize(&bcp, stg)
-			default:
-				snpsht.Size, err = getSnapshotSize(bcp.Replsets, stg)
-			}
-			if err != nil {
-				snpsht.Err = err
-				snpsht.Status = pbm.StatusError
-			}
-=======
-			snpsht.StateTS = int64(bcp.LastWriteTS.T)
->>>>>>> 26ae46e8
 		case pbm.StatusCancelled:
 			// leave as it is, not to rewrite status with the `stuck` error
 		default:
