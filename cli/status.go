package cli

import (
	"context"
	"encoding/json"
	"fmt"
	"log"
	"net/url"
	"sort"
	"strings"
	"time"

	"github.com/pkg/errors"
	"go.mongodb.org/mongo-driver/bson/primitive"
	"go.mongodb.org/mongo-driver/mongo"
	"go.mongodb.org/mongo-driver/mongo/options"

	"github.com/percona/percona-backup-mongodb/pbm"
	plog "github.com/percona/percona-backup-mongodb/pbm/log"
	"github.com/percona/percona-backup-mongodb/pbm/pitr"
	"github.com/percona/percona-backup-mongodb/pbm/storage"
	"github.com/percona/percona-backup-mongodb/version"
)

type statusOptions struct {
	rsMap    string
	sections []string
}

type statusOut struct {
	data   []*statusSect
	pretty bool
}

func (o statusOut) String() (s string) {
	for _, sc := range o.data {
		if sc.Obj != nil {
			s += sc.String() + "\n"
		}
	}

	return s
}

func (o statusOut) MarshalJSON() ([]byte, error) {
	s := make(map[string]fmt.Stringer)
	for _, sc := range o.data {
		if sc.Obj != nil {
			s[sc.Name] = sc.Obj
		}
	}

	if o.pretty {
		return json.MarshalIndent(s, "", "  ")
	}
	return json.Marshal(s)
}

type statusSect struct {
	Name     string
	longName string
	Obj      fmt.Stringer
	f        func(cn *pbm.PBM) (fmt.Stringer, error)
}

func (f statusSect) String() string {
	return fmt.Sprintf("%s\n%s\n", sprinth(f.longName), f.Obj)
}

func (s statusOut) set(cn *pbm.PBM, curi string, sfilter map[string]bool) (err error) {
	for _, se := range s.data {
		if sfilter != nil && !sfilter[se.Name] {
			se.Obj = nil
			continue
		}

		se.Obj, err = se.f(cn)
		if err != nil {
			return errors.Wrapf(err, "get status of %s", se.Name)
		}
	}

	return nil
}

func status(cn *pbm.PBM, curi string, opts statusOptions, pretty bool) (fmt.Stringer, error) {
	rsMap, err := parseRSNamesMapping(opts.rsMap)
	if err != nil {
		return nil, errors.WithMessage(err, "cannot parse replset mapping")
	}

	storageStatFn := func(cn *pbm.PBM) (fmt.Stringer, error) {
		return getStorageStat(cn, rsMap)
	}

	out := statusOut{
		data: []*statusSect{
			{
				"cluster", "Cluster", nil,
				func(cn *pbm.PBM) (fmt.Stringer, error) {
					return clusterStatus(cn, curi)
				},
			},
			{"pitr", "PITR incremental backup", nil, getPitrStatus},
			{"running", "Currently running", nil, getCurrOps},
			{"backups", "Backups", nil, storageStatFn},
		},
		pretty: pretty,
	}

	var sfilter map[string]bool
	if opts.sections != nil && len(opts.sections) > 0 {
		sfilter = make(map[string]bool)
		for _, s := range opts.sections {
			sfilter[s] = true
		}
	}

	err = out.set(cn, curi, sfilter)

	return out, err
}

func fmtSize(size int64) string {
	const (
		_          = iota
		KB float64 = 1 << (10 * iota)
		MB
		GB
		TB
	)

	s := float64(size)

	switch {
	case s >= TB:
		return fmt.Sprintf("%.2fTB", s/TB)
	case s >= GB:
		return fmt.Sprintf("%.2fGB", s/GB)
	case s >= MB:
		return fmt.Sprintf("%.2fMB", s/MB)
	case s >= KB:
		return fmt.Sprintf("%.2fKB", s/KB)
	}
	return fmt.Sprintf("%.2fB", s)
}

func sprinth(s string) string {
	return fmt.Sprintf("%s:\n%s", s, strings.Repeat("=", len(s)+1))
}

type cluster []rs

type rs struct {
	Name  string `json:"rs"`
	Nodes []node `json:"nodes"`
}

type node struct {
	Host string   `json:"host"`
	Ver  string   `json:"agent"`
	OK   bool     `json:"ok"`
	Errs []string `json:"errors,omitempty"`
}

func (n node) String() (s string) {
	s += fmt.Sprintf("%s: pbm-agent %v", n.Host, n.Ver)
	if n.OK {
		s += " OK"
		return s
	}
	s += " FAILED status:"
	for _, e := range n.Errs {
		s += fmt.Sprintf("\n      > ERROR with %s", e)
	}

	return s
}

func (c cluster) String() (s string) {
	for _, rs := range c {
		s += fmt.Sprintf("%s:\n", rs.Name)
		for _, n := range rs.Nodes {
			s += fmt.Sprintf("  - %s\n", n)
		}
	}
	return s
}

func clusterStatus(cn *pbm.PBM, uri string) (fmt.Stringer, error) {
	clstr, err := cn.ClusterMembers()
	if err != nil {
		return nil, errors.Wrap(err, "get cluster members")
	}

	clusterTime, err := cn.ClusterTime()
	if err != nil {
		return nil, errors.Wrap(err, "read cluster time")
	}

	var ret cluster

	for _, c := range clstr {
		rconn, err := connect(cn.Context(), uri, c.Host)
		if err != nil {
			return nil, errors.Wrapf(err, "connect to `%s` [%s]", c.RS, c.Host)
		}

		sstat, sterr := pbm.GetReplsetStatus(cn.Context(), rconn)

		// don't need the connection anymore despite the result
		_ = rconn.Disconnect(cn.Context())

		if sterr != nil {
			return nil, errors.Wrapf(err, "get replset status for `%s`", c.RS)
		}
		lrs := rs{Name: c.RS}
		for i, n := range sstat.Members {
			lrs.Nodes = append(lrs.Nodes, node{Host: c.RS + "/" + n.Name})

			nd := &lrs.Nodes[i]

			stat, err := cn.GetAgentStatus(c.RS, n.Name)
			if errors.Is(err, mongo.ErrNoDocuments) {
				nd.Ver = "NOT FOUND"
				continue
			} else if err != nil {
				nd.Errs = append(nd.Errs, fmt.Sprintf("ERROR: get agent status: %v", err))
				continue
			}
			if stat.Heartbeat.T+pbm.StaleFrameSec < clusterTime.T {
				nd.Errs = append(nd.Errs, fmt.Sprintf("ERROR: lost agent, last heartbeat: %v", stat.Heartbeat.T))
				continue
			}
			nd.Ver = "v" + stat.Ver
			nd.OK, nd.Errs = stat.OK()
		}
		ret = append(ret, lrs)
	}

	return ret, nil
}

func connect(ctx context.Context, uri, hosts string) (*mongo.Client, error) {
	var host string
	chost := strings.Split(hosts, "/")
	if len(chost) > 1 {
		host = chost[1]
	} else {
		host = chost[0]
	}

	curi, err := url.Parse("mongodb://" + strings.Replace(uri, "mongodb://", "", 1))
	if err != nil {
		return nil, errors.Wrapf(err, "parse mongo-uri '%s'", uri)
	}

	// Preserving the `replicaSet` parameter will cause an error while connecting to the ConfigServer (mismatched replicaset names)
	query := curi.Query()
	query.Del("replicaSet")
	curi.RawQuery = query.Encode()
	curi.Host = host

	conn, err := mongo.NewClient(options.Client().ApplyURI(curi.String()).SetAppName("pbm-status"))
	if err != nil {
		return nil, errors.Wrap(err, "create mongo client")
	}
	err = conn.Connect(ctx)
	if err != nil {
		return nil, errors.Wrap(err, "connect")
	}

	err = conn.Ping(ctx, nil)
	if err != nil {
		return nil, errors.Wrap(err, "ping")
	}

	return conn, nil
}

type pitrStat struct {
	InConf  bool   `json:"conf"`
	Running bool   `json:"run"`
	Err     string `json:"error,omitempty"`
}

func (p pitrStat) String() string {
	status := "OFF"
	if p.InConf || p.Running {
		status = "ON"
	}
	s := fmt.Sprintf("Status [%s]", status)
	if p.Err != "" {
		s += fmt.Sprintf("\n! ERROR while running PITR backup: %s", p.Err)
	}
	return s
}

func getPitrStatus(cn *pbm.PBM) (fmt.Stringer, error) {
	var p pitrStat
	var err error
	p.InConf, err = cn.IsPITR()
	if err != nil {
		return p, errors.Wrap(err, "unable check PITR config status")
	}

	p.Running, err = cn.PITRrun()
	if err != nil {
		return p, errors.Wrap(err, "unable check PITR running status")
	}

	p.Err, err = getPitrErr(cn)

	return p, errors.Wrap(err, "check for errors")
}

func getPitrErr(cn *pbm.PBM) (string, error) {
	epch, err := cn.GetEpoch()
	if err != nil {
		return "", errors.Wrap(err, "get current epoch")
	}

	shards, err := cn.ClusterMembers()
	if err != nil {
		log.Fatalf("Error: get cluster members: %v", err)
	}

	var errs []string
LOOP:
	for _, s := range shards {
		l, err := cn.LogGetExactSeverity(
			&plog.LogRequest{
				LogKeys: plog.LogKeys{
					Severity: plog.Error,
					Event:    string(pbm.CmdPITR),
					Epoch:    epch.TS(),
					RS:       s.RS,
				},
			},
			1)
		if err != nil {
			return "", errors.Wrap(err, "get log records")
		}

		if len(l.Data) == 0 {
			continue
		}

		// check if some node in the RS had successfully restarted slicing
		nl, err := cn.LogGetExactSeverity(
			&plog.LogRequest{
				LogKeys: plog.LogKeys{
					Severity: plog.Debug,
					Event:    string(pbm.CmdPITR),
					Epoch:    epch.TS(),
					RS:       s.RS,
				},
			},
			0)
		if err != nil {
			return "", errors.Wrap(err, "get debug log records")
		}
		for _, r := range nl.Data {
			if r.Msg == pitr.LogStartMsg && r.ObjID.Timestamp().After(l.Data[0].ObjID.Timestamp()) {
				continue LOOP
			}
		}

		errs = append(errs, l.Data[0].StringNode())
	}

	return strings.Join(errs, "; "), nil
}

type currOp struct {
	Type    pbm.Command `json:"type,omitempty"`
	Name    string      `json:"name,omitempty"`
	StartTS int64       `json:"startTS,omitempty"`
	Status  string      `json:"status,omitempty"`
	OPID    string      `json:"opID,omitempty"`
}

func (c currOp) String() string {
	if c.Type == pbm.CmdUndefined {
		return "(none)"
	}

	switch c.Type {
	default:
		return fmt.Sprintf("%s [op id: %s]", c.Type, c.OPID)
	case pbm.CmdBackup, pbm.CmdRestore, pbm.CmdPITRestore:
		return fmt.Sprintf("%s \"%s\", started at %s. Status: %s. [op id: %s]",
			c.Type, c.Name, time.Unix((c.StartTS), 0).UTC().Format("2006-01-02T15:04:05Z"),
			c.Status, c.OPID,
		)
	}
}

func getCurrOps(cn *pbm.PBM) (fmt.Stringer, error) {
	var r currOp

	// check for ops
	lk, err := findLock(cn, cn.GetLocks)
	if err != nil {
		return r, errors.Wrap(err, "get ops")
	}

	if lk == nil {
		// check for delete ops
		lk, err = findLock(cn, cn.GetOpLocks)
		if err != nil {
			return r, errors.Wrap(err, "get delete ops")
		}
	}

	if lk == nil {
		return r, nil
	}

	r = currOp{
		Type: lk.Type,
		OPID: lk.OPID,
	}

	// reaching here means no conflict operation, hence all locks are the same,
	// hence any lock in `lk` contais info on the current op
	switch r.Type {
	case pbm.CmdBackup:
		bcp, err := cn.GetBackupByOPID(r.OPID)
		if err != nil {
			return r, errors.Wrap(err, "get backup info")
		}
		r.Name = bcp.Name
		r.StartTS = bcp.StartTS
		r.Status = string(bcp.Status)
		switch bcp.Status {
		case pbm.StatusRunning:
			r.Status = "snapshot backup"
		case pbm.StatusDumpDone:
			r.Status = "oplog backup"
		}
	case pbm.CmdRestore, pbm.CmdPITRestore:
		rst, err := cn.GetRestoreMetaByOPID(r.OPID)
		if err != nil {
			return r, errors.Wrap(err, "get restore info")
		}
		r.Name = rst.Backup
		r.StartTS = rst.StartTS
		r.Status = string(rst.Status)
		switch rst.Status {
		case pbm.StatusRunning:
			r.Status = "snapshot restore"
		case pbm.StatusDumpDone:
			r.Status = "oplog restore"
		}
	}

	return r, nil
}

type storageStat struct {
	Type     string         `json:"type"`
	Path     string         `json:"path"`
	Region   string         `json:"region,omitempty"`
	Snapshot []snapshotStat `json:"snapshot"`
	PITR     *pitrRanges    `json:"pitrChunks,omitempty"`
}

type pitrRanges struct {
	Ranges []pitrRange `json:"pitrChunks,omitempty"`
	Size   int64       `json:"size"`
}

func (s storageStat) String() string {
	ret := fmt.Sprintf("%s %s %s\n", s.Type, s.Region, s.Path)
	if len(s.Snapshot) == 0 && len(s.PITR.Ranges) == 0 {
		return ret + "  (none)"
	}

	ret += fmt.Sprintln("  Snapshots:")

	sort.Slice(s.Snapshot, func(i, j int) bool {
		a, b := s.Snapshot[i], s.Snapshot[j]
		return a.RestoreTS > b.RestoreTS
	})

	for _, sn := range s.Snapshot {
		var status string
		switch sn.Status {
		case pbm.StatusDone:
			status = fmt.Sprintf("[restore_to_time: %s]", fmtTS(sn.RestoreTS))
		case pbm.StatusCancelled:
			status = fmt.Sprintf("[!canceled: %s]", fmtTS(sn.RestoreTS))
		case pbm.StatusError:
			if errors.Is(sn.Err, errIncompatible) {
				status = fmt.Sprintf("[incompatible: %s] [%s]", sn.Err.Error(), fmtTS(sn.RestoreTS))
			} else {
				status = fmt.Sprintf("[ERROR: %s] [%s]", sn.Err.Error(), fmtTS(sn.RestoreTS))
			}
		default:
			status = fmt.Sprintf("[running: %s / %s]", sn.Status, fmtTS(sn.RestoreTS))
		}

		kind := string(sn.Type)
		if len(sn.Namespaces) != 0 {
			kind += ", selective"
		}

		ret += fmt.Sprintf("    %s %s <%s> %s\n",
			sn.Name, fmtSize(sn.Size), kind, status)
	}

	if len(s.PITR.Ranges) == 0 {
		return ret
	}

	ret += fmt.Sprintf("  PITR chunks [%s]:\n", fmtSize(s.PITR.Size))

	sort.Slice(s.PITR.Ranges, func(i, j int) bool {
		a, b := s.PITR.Ranges[i], s.PITR.Ranges[j]
		return a.Range.End > b.Range.End
	})

	for _, sn := range s.PITR.Ranges {
		var v string
		if sn.Err != nil && !errors.Is(sn.Err, pbm.ErrNotFound) {
			v = fmt.Sprintf(" !!! %s", sn.Err.Error())
		}
		f := ""
		if sn.NoBaseSnapshot {
			f = " (no base snapshot)"
		}
		ret += fmt.Sprintf("    %s - %s%s%s\n", fmtTS(int64(sn.Range.Start)), fmtTS(int64(sn.Range.End)), f, v)
	}

	return ret
}

func getStorageStat(cn *pbm.PBM, rsMap map[string]string) (fmt.Stringer, error) {
	var s storageStat

	cfg, err := cn.GetConfig()
	if err != nil {
		return s, errors.Wrap(err, "get config")
	}

	s.Type = cfg.Storage.Typ()

	if cfg.Storage.Type == storage.S3 {
		s.Region = cfg.Storage.S3.Region
	}
	s.Path = cfg.Storage.Path()

	bcps, err := cn.BackupsList(0)
	if err != nil {
		return s, errors.Wrap(err, "get backups list")
	}

	inf, err := cn.GetNodeInfo()
	if err != nil {
		return s, errors.Wrap(err, "define cluster state")
	}

	shards, err := cn.ClusterMembers()
	if err != nil {
		return s, errors.Wrap(err, "get cluster members")
	}

	// pbm.PBM is always connected either to config server or to the sole (hence main) RS
	// which the `confsrv` param in `bcpMatchCluster` is all about
	bcpsMatchCluster(bcps, shards, inf.SetName, rsMap)

	stg, err := cn.GetStorage(cn.Logger().NewEvent("", "", "", primitive.Timestamp{}))
	if err != nil {
		return s, errors.Wrap(err, "get storage")
	}

	now, err := cn.ClusterTime()
	if err != nil {
		return nil, errors.Wrap(err, "get cluster time")
	}

	for _, bcp := range bcps {
		snpsht := snapshotStat{
			Name:       bcp.Name,
			Namespaces: bcp.Namespaces,
			Size:       bcp.Size,
			Status:     bcp.Status,
			RestoreTS:  bcp.LastTransitionTS,
			PBMVersion: bcp.PBMVersion,
			Type:       bcp.Type,
			Err:        bcp.Error(),
		}

		switch bcp.Status {
		case pbm.StatusError:
			if !errors.Is(snpsht.Err, errIncompatible) {
				break
			}
			fallthrough
		case pbm.StatusDone:
<<<<<<< HEAD
			snpsht.StateTS = int64(bcp.LastWriteTS.T)
			var err error

			if bcp.Type == pbm.PhysicalBackup {
				snpsht.Size, err = getPhysSnapshotSize(&bcp, stg)
			} else if version.IsLegacyArchive(bcp.PBMVersion) {
				snpsht.Size, err = getLegacySnapshotSize(bcp.Replsets, stg)
			}

			if err != nil {
				snpsht.Err = err
				snpsht.Status = pbm.StatusError
			}
=======
			snpsht.RestoreTS = int64(bcp.LastWriteTS.T)
>>>>>>> 599703d9
		case pbm.StatusCancelled:
			// leave as it is, not to rewrite status with the `stuck` error
		default:
			if bcp.Hb.T+pbm.StaleFrameSec < now.T {
				snpsht.Err = fmt.Errorf("Backup stuck at `%v` stage, last beat ts: %d", bcp.Status, bcp.Hb.T)
				snpsht.Status = pbm.StatusError
			}
		}
		var err error
		switch bcp.Type {
		case pbm.PhysicalBackup:
			snpsht.Size, err = getPhysSnapshotSize(&bcp, stg)
		default:
			snpsht.Size, err = getSnapshotSize(bcp.Replsets, stg)
		}
		if err != nil {
			snpsht.Err = err
			snpsht.Status = pbm.StatusError
		}

		s.Snapshot = append(s.Snapshot, snpsht)
	}

	s.PITR, err = getPITRranges(cn, stg, bcps, rsMap)
	if err != nil {
		return s, errors.Wrap(err, "get PITR chunks")
	}

	return s, nil
}

func getPITRranges(cn *pbm.PBM, stg storage.Storage, bcps []pbm.BackupMeta, rsMap map[string]string) (*pitrRanges, error) {
	shards, err := cn.ClusterMembers()
	if err != nil {
		return nil, errors.Wrap(err, "get cluster members")
	}

	fl, err := stg.List(pbm.PITRfsPrefix, "")
	if err != nil {
		return nil, errors.Wrap(err, "get chunks list")
	}

	flist := make(map[string]int64)
	for _, f := range fl {
		flist[pbm.PITRfsPrefix+"/"+f.Name] = f.Size
	}

	now, err := cn.ClusterTime()
	if err != nil {
		return nil, errors.Wrap(err, "get cluster time")
	}

	mapRevRS := pbm.MakeReverseRSMapFunc(rsMap)
	var size int64
	var rstlines [][]pbm.Timeline
	for _, s := range shards {
		tlns, err := cn.PITRGetValidTimelines(mapRevRS(s.RS), now, flist)
		if err != nil {
			return nil, errors.Wrapf(err, "get PITR timelines for %s replset: %s", s.RS, err)
		}
		if tlns == nil {
			continue
		}

		rstlines = append(rstlines, tlns)

		for _, t := range tlns {
			size += t.Size
		}
	}

	sort.Slice(bcps, func(i, j int) bool {
		return primitive.CompareTimestamp(bcps[i].LastWriteTS, bcps[j].LastWriteTS) == -1
	})

	var pr []pitrRange
	for _, tl := range pbm.MergeTimelines(rstlines...) {
		var bcplastWrite *primitive.Timestamp

		for _, bcp := range bcps {
			if bcp.Error() != nil {
				continue
			}

			if bcp.LastWriteTS.T < tl.Start || bcp.FirstWriteTS.T > tl.End {
				continue
			}

			bcplastWrite = &bcp.LastWriteTS
			break
		}

		pr = append(pr, splitByBaseSnapshot(bcplastWrite, tl)...)
	}

	return &pitrRanges{Ranges: pr, Size: size}, nil
}

func getBackupSize(bcp *pbm.BackupMeta, stg storage.Storage) (s int64, err error) {
	if version.IsLegacyArchive(bcp.PBMVersion) {
		return getLegacySnapshotSize(bcp.Replsets, stg)
	}

	return bcp.Size, nil
}

func getLegacySnapshotSize(rsets []pbm.BackupReplset, stg storage.Storage) (s int64, err error) {
	for _, rs := range rsets {
		ds, err := stg.FileStat(rs.DumpName)
		if err != nil {
			return s, errors.Wrapf(err, "get file %s", rs.DumpName)
		}
		op, err := stg.FileStat(rs.OplogName)
		if err != nil {
			return s, errors.Wrapf(err, "get file %s", rs.OplogName)
		}

		s += ds.Size + op.Size
	}

	return s, nil
}

func getPhysSnapshotSize(bcp *pbm.BackupMeta, stg storage.Storage) (s int64, err error) {
	for _, rs := range bcp.Replsets {
		for _, f := range rs.Files {
			s += f.StgSize
		}
	}

	return s, nil
}<|MERGE_RESOLUTION|>--- conflicted
+++ resolved
@@ -599,23 +599,7 @@
 			}
 			fallthrough
 		case pbm.StatusDone:
-<<<<<<< HEAD
-			snpsht.StateTS = int64(bcp.LastWriteTS.T)
-			var err error
-
-			if bcp.Type == pbm.PhysicalBackup {
-				snpsht.Size, err = getPhysSnapshotSize(&bcp, stg)
-			} else if version.IsLegacyArchive(bcp.PBMVersion) {
-				snpsht.Size, err = getLegacySnapshotSize(bcp.Replsets, stg)
-			}
-
-			if err != nil {
-				snpsht.Err = err
-				snpsht.Status = pbm.StatusError
-			}
-=======
 			snpsht.RestoreTS = int64(bcp.LastWriteTS.T)
->>>>>>> 599703d9
 		case pbm.StatusCancelled:
 			// leave as it is, not to rewrite status with the `stuck` error
 		default:
@@ -624,13 +608,14 @@
 				snpsht.Status = pbm.StatusError
 			}
 		}
+
 		var err error
-		switch bcp.Type {
-		case pbm.PhysicalBackup:
+		if bcp.Type == pbm.PhysicalBackup {
 			snpsht.Size, err = getPhysSnapshotSize(&bcp, stg)
-		default:
-			snpsht.Size, err = getSnapshotSize(bcp.Replsets, stg)
-		}
+		} else if version.IsLegacyArchive(bcp.PBMVersion) {
+			snpsht.Size, err = getLegacySnapshotSize(bcp.Replsets, stg)
+		}
+
 		if err != nil {
 			snpsht.Err = err
 			snpsht.Status = pbm.StatusError
