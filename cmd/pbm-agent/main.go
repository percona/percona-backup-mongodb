package main

import (
	"context"
	"fmt"
	stdlog "log"
	"os"
	"os/signal"
	"runtime"
	"strings"

	mtLog "github.com/mongodb/mongo-tools/common/log"
	"github.com/mongodb/mongo-tools/common/options"
	"github.com/spf13/cobra"
	"github.com/spf13/viper"

	"github.com/percona/percona-backup-mongodb/pbm/connect"
	"github.com/percona/percona-backup-mongodb/pbm/errors"
	"github.com/percona/percona-backup-mongodb/pbm/log"
	"github.com/percona/percona-backup-mongodb/pbm/version"
)

const mongoConnFlag = "mongodb-uri"

func main() {
	rootCmd := addRootCommand()
	rootCmd.AddCommand(versionCommand())

	bindFlags(rootCmd)

	viper.SetConfigName("config")
	viper.AddConfigPath(".")
	viper.WatchConfig()

	if err := viper.ReadInConfig(); err == nil {
		fmt.Println("Using config file:", viper.ConfigFileUsed())
	}

	if err := rootCmd.Execute(); err != nil {
		fmt.Println(err)
	}
}

func addRootCommand() *cobra.Command {
	var mURI string

	return &cobra.Command{
		Use:   "pbm-agent",
		Short: "Percona Backup for MongoDB",
		PreRunE: func(cmd *cobra.Command, args []string) error {
			mURI = viper.GetString(mongoConnFlag)
			if mURI == "" {
				return errors.New("required flag " + mongoConnFlag + " not set")
			}

			if !isValidLogLevel(viper.GetString("log.level")) {
				return errors.New("invalid log level")
			}

			return nil
		},
		Run: func(cmd *cobra.Command, args []string) {
			url := "mongodb://" + strings.Replace(mURI, "mongodb://", "", 1)

			hidecreds()

			logOpts := &log.Opts{
				LogLevel: viper.GetString("log.level"),
				LogPath:  viper.GetString("log.path"),
				LogJSON:  viper.GetBool("log.json"),
			}

			err := runAgent(url, viper.GetInt("backup.dump-parallel-collections"), logOpts)
			stdlog.Println("Exit:", err)
			if err != nil {
				os.Exit(1)
			}
		},
	}
}

func versionCommand() *cobra.Command {
	var (
		versionShort  bool
		versionCommit bool
		versionFormat string
	)

	versionCmd := &cobra.Command{
		Use:   "version",
		Short: "PBM version info",
		Run: func(cmd *cobra.Command, args []string) {
			switch {
			case versionShort:
				fmt.Println(version.Current().Short())
			case versionCommit:
				fmt.Println(version.Current().GitCommit)
			default:
				fmt.Println(version.Current().All(versionFormat))
			}
		},
	}
	l := log.NewWithOpts(nil, "", "", logOpts).NewDefaultEvent()

<<<<<<< HEAD
	versionCmd.Flags().BoolVar(&versionShort, "short", false, "Only version info")
	versionCmd.Flags().BoolVar(&versionCommit, "commit", false, "Only git commit info")
	versionCmd.Flags().StringVar(&versionFormat, "format", "", "Output format <json or \"\">")

	return versionCmd
}

func isValidLogLevel(logLevel string) bool {
	validLogLevels := []string{log.D, log.I, log.W, log.E, log.F}

	for _, validLevel := range validLogLevels {
		if logLevel == validLevel {
			return true
		}
	}

	return false
}

func bindFlags(cmd *cobra.Command) {
	cmd.Flags().String(mongoConnFlag, "", "MongoDB connection string")
	_ = viper.BindPFlag(mongoConnFlag, cmd.Flags().Lookup(mongoConnFlag))
	_ = viper.BindEnv(mongoConnFlag, "PBM_MONGODB_URI")

	cmd.Flags().Int("dump-parallel-collections", 0, "Number of collections to dump in parallel")
	_ = viper.BindPFlag("backup.dump-parallel-collections", cmd.Flags().Lookup("dump-parallel-collections"))
	_ = viper.BindEnv("backup.dump-parallel-collections", "PBM_DUMP_PARALLEL_COLLECTIONS")
	viper.SetDefault("backup.dump-parallel-collections", runtime.NumCPU()/2)

	cmd.Flags().String("log-path", "", "Path to file")
	_ = viper.BindPFlag("log.path", cmd.Flags().Lookup("log-path"))
	_ = viper.BindEnv("log.path", "LOG_PATH")
	viper.SetDefault("log.path", "/dev/stderr")

	cmd.Flags().Bool("log-json", false, "Enable JSON logging")
	_ = viper.BindPFlag("log.json", cmd.Flags().Lookup("log-json"))
	_ = viper.BindEnv("log.json", "LOG_PATH")
	viper.SetDefault("log.json", false)

	cmd.Flags().String("log-level", "",
		"Minimal log level based on severity level: D, I, W, E or F, low to high."+
			"Choosing one includes higher levels too.")
	_ = viper.BindPFlag("log.level", cmd.Flags().Lookup("log-level"))
	_ = viper.BindEnv("log.level", "LOG_JSON")
	viper.SetDefault("log.level", log.D)
=======
	err = runAgent(url, *dumpConns, logOpts)
	if err != nil {
		l.Error("Exit: %v", err)
		os.Exit(1)
	}
	l.Info("Exit: <nil>")
>>>>>>> 294173f2
}

func runAgent(
	mongoURI string,
	dumpConns int,
	logOpts *log.Opts,
) error {
	ctx, cancel := signal.NotifyContext(context.Background(), os.Interrupt, os.Kill)
	defer cancel()

	leadConn, err := connect.Connect(ctx, mongoURI, "pbm-agent")
	if err != nil {
		return errors.Wrap(err, "connect to PBM")
	}

	err = setupNewDB(ctx, leadConn)
	if err != nil {
		return errors.Wrap(err, "setup pbm collections")
	}

	agent, err := newAgent(ctx, leadConn, mongoURI, dumpConns)
	if err != nil {
		return errors.Wrap(err, "connect to the node")
	}

	logger := log.NewWithOpts(
		agent.leadConn,
		agent.brief.SetName,
		agent.brief.Me,
		logOpts)
	defer logger.Close()

	ctx = log.SetLoggerToContext(ctx, logger)

	mtLog.SetDateFormat(log.LogTimeFormat)
	mtLog.SetVerbosity(&options.Verbosity{VLevel: mtLog.DebugLow})
	mtLog.SetWriter(logger)

	logger.Printf(perconaSquadNotice)
	logger.Printf("log options: log-path=%s, log-level:%s, log-json:%t",
		logOpts.LogPath, logOpts.LogLevel, logOpts.LogJSON)

	canRunSlicer := true
	if err := agent.CanStart(ctx); err != nil {
		if errors.Is(err, ErrArbiterNode) || errors.Is(err, ErrDelayedNode) {
			canRunSlicer = false
		} else {
			return errors.Wrap(err, "pre-start check")
		}
	}

	agent.showIncompatibilityWarning(ctx)

	if canRunSlicer {
		go agent.PITR(ctx)
	}
	go agent.HbStatus(ctx)

	return errors.Wrap(agent.Start(ctx), "listen the commands stream")
}<|MERGE_RESOLUTION|>--- conflicted
+++ resolved
@@ -3,7 +3,6 @@
 import (
 	"context"
 	"fmt"
-	stdlog "log"
 	"os"
 	"os/signal"
 	"runtime"
@@ -65,16 +64,18 @@
 			hidecreds()
 
 			logOpts := &log.Opts{
+				LogPath:  viper.GetString("log.path"),
 				LogLevel: viper.GetString("log.level"),
-				LogPath:  viper.GetString("log.path"),
 				LogJSON:  viper.GetBool("log.json"),
 			}
+			l := log.NewWithOpts(nil, "", "", logOpts).NewDefaultEvent()
 
 			err := runAgent(url, viper.GetInt("backup.dump-parallel-collections"), logOpts)
-			stdlog.Println("Exit:", err)
 			if err != nil {
+				l.Error("Exit: %v", err)
 				os.Exit(1)
 			}
+			l.Info("Exit: <nil>")
 		},
 	}
 }
@@ -100,9 +101,7 @@
 			}
 		},
 	}
-	l := log.NewWithOpts(nil, "", "", logOpts).NewDefaultEvent()
-
-<<<<<<< HEAD
+
 	versionCmd.Flags().BoolVar(&versionShort, "short", false, "Only version info")
 	versionCmd.Flags().BoolVar(&versionCommit, "commit", false, "Only git commit info")
 	versionCmd.Flags().StringVar(&versionFormat, "format", "", "Output format <json or \"\">")
@@ -148,14 +147,6 @@
 	_ = viper.BindPFlag("log.level", cmd.Flags().Lookup("log-level"))
 	_ = viper.BindEnv("log.level", "LOG_JSON")
 	viper.SetDefault("log.level", log.D)
-=======
-	err = runAgent(url, *dumpConns, logOpts)
-	if err != nil {
-		l.Error("Exit: %v", err)
-		os.Exit(1)
-	}
-	l.Info("Exit: <nil>")
->>>>>>> 294173f2
 }
 
 func runAgent(
