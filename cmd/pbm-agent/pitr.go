--- conflicted
+++ resolved
@@ -285,15 +285,11 @@
 
 	stg, err := util.StorageFromConfig(&cfg.Storage, l)
 	if err != nil {
-<<<<<<< HEAD
+		if err := lck.Release(); err != nil {
+			l.Error("release lock: %v", err)
+		}
 		err = errors.Wrap(err, "unable to get storage configuration")
 		return err
-=======
-		if err := lck.Release(); err != nil {
-			l.Error("release lock: %v", err)
-		}
-		return errors.Wrap(err, "unable to get storage configuration")
->>>>>>> c263b0b6
 	}
 
 	s := slicer.NewSlicer(a.brief.SetName, a.leadConn, a.nodeConn, stg, cfg, log.FromContext(ctx))
@@ -673,7 +669,7 @@
 	tk := time.NewTicker(pitrWatchMonitorPollingCycle)
 	defer tk.Stop()
 
-	updateCurrConf := func(c *config.Config) (config.PITRConf, primitive.Timestamp) {
+	updateCurrConf := func(c *config.Config) (*config.PITRConf, primitive.Timestamp) {
 		return c.PITR, c.Epoch
 	}
 
