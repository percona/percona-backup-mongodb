package main

import (
	"bufio"
	"context"
	"fmt"
	"io"
	"os"
	"strings"
	"time"

	"go.mongodb.org/mongo-driver/bson/primitive"

	"github.com/percona/percona-backup-mongodb/pbm/backup"
	"github.com/percona/percona-backup-mongodb/pbm/connect"
	"github.com/percona/percona-backup-mongodb/pbm/ctrl"
	"github.com/percona/percona-backup-mongodb/pbm/defs"
	"github.com/percona/percona-backup-mongodb/pbm/errors"
	"github.com/percona/percona-backup-mongodb/pbm/oplog"
	"github.com/percona/percona-backup-mongodb/sdk"
)

type deleteBcpOpts struct {
	name      string
	olderThan string
	bcpType   string
	dryRun    bool
	yes       bool
}

func deleteBackup(
	ctx context.Context,
	conn connect.Client,
	pbm *sdk.Client,
	d *deleteBcpOpts,
) (fmt.Stringer, error) {
	if d.name == "" && d.olderThan == "" {
		return nil, errors.New("either --name or --older-than should be set")
	}
	if d.name != "" && d.olderThan != "" {
		return nil, errors.New("cannot use --name and --older-then at the same command")
	}
	if d.bcpType != "" && d.olderThan == "" {
		return nil, errors.New("cannot use --type without --older-then")
	}

	var cid sdk.CommandID
	var err error
	if d.name != "" {
		cid, err = deleteBackupByName(ctx, pbm, d)
	} else {
		cid, err = deleteManyBackup(ctx, pbm, d)
	}
	if err != nil {
		if errors.Is(err, errUserCanceled) {
			return outMsg{err.Error()}, nil
		}
		return nil, err
	}

	if d.dryRun {
<<<<<<< HEAD
		return nil, nil //nolint:nilnil
=======
		return &outMsg{"running an agent"}, nil
>>>>>>> 5fa3b91c
	}

	return waitForDelete(ctx, conn, pbm, cid)
}

func deleteBackupByName(ctx context.Context, pbm *sdk.Client, d *deleteBcpOpts) (sdk.CommandID, error) {
	opts := sdk.GetBackupByNameOptions{FetchIncrements: true}
	bcp, err := pbm.GetBackupByName(ctx, d.name, opts)
	if err != nil {
		if errors.Is(err, sdk.ErrNotBaseIncrement) {
			err = errors.New("Removing a single incremental backup is not allowed; " +
				"the entire chain must be removed instead.")
			return sdk.NoOpID, err
		}
		return sdk.NoOpID, errors.Wrap(err, "get backup metadata")
	}
	if bcp.Type == defs.IncrementalBackup {
		err = sdk.CanDeleteIncrementalBackup(ctx, pbm, bcp, bcp.Increments)
	} else {
		err = sdk.CanDeleteBackup(ctx, pbm, bcp)
	}
	if err != nil {
		if errors.Is(err, sdk.ErrNotBaseIncrement) || errors.Is(err, sdk.ErrIncrementalBackup) {
			err = errors.New("Removing a single incremental backup is not allowed; " +
				"the entire chain must be removed instead.")
			return sdk.NoOpID, err
		}
		return sdk.NoOpID, errors.Wrap(err, "backup cannot be deleted")
	}

	allBackups := []sdk.BackupMetadata{*bcp}
	for _, increments := range bcp.Increments {
		for _, inc := range increments {
			allBackups = append(allBackups, *inc)
		}
	}
	printDeleteInfoTo(os.Stdout, allBackups, nil)

	if d.dryRun {
		return sdk.NoOpID, nil
	}
	if !d.yes {
		err := askConfirmation("Are you sure you want to delete backup?")
		if err != nil {
			return sdk.NoOpID, err
		}
	}

	cid, err := pbm.DeleteBackupByName(ctx, d.name)
	return cid, errors.Wrap(err, "schedule delete")
}

func deleteManyBackup(ctx context.Context, pbm *sdk.Client, d *deleteBcpOpts) (sdk.CommandID, error) {
	var ts primitive.Timestamp
	ts, err := parseOlderThan(d.olderThan)
	if err != nil {
		return sdk.NoOpID, errors.Wrap(err, "parse --older-than")
	}
	if n := time.Now().UTC(); ts.T > uint32(n.Unix()) {
		providedTime := time.Unix(int64(ts.T), 0).UTC().Format(time.RFC3339)
		realTime := n.Format(time.RFC3339)
		return sdk.NoOpID, errors.Errorf("--older-than %q is after now %q", providedTime, realTime)
	}

	bcpType, err := backup.ParseDeleteBackupType(d.bcpType)
	if err != nil {
		return sdk.NoOpID, errors.Wrap(err, "parse --type")
	}
	backups, err := sdk.ListDeleteBackupBefore(ctx, pbm, ts, bcpType)
	if err != nil {
		return sdk.NoOpID, errors.Wrap(err, "fetch backup list")
	}

	printDeleteInfoTo(os.Stdout, backups, nil)

	if d.dryRun {
		return sdk.NoOpID, nil
	}
	if !d.yes {
		if err := askConfirmation("Are you sure you want to delete backups?"); err != nil {
			return sdk.NoOpID, err
		}
	}

	cid, err := pbm.DeleteBackupBefore(ctx, ts, sdk.DeleteBackupBeforeOptions{Type: bcpType})
	return cid, errors.Wrap(err, "schedule delete")
}

type deletePitrOpts struct {
	olderThan string
	yes       bool
	all       bool
	wait      bool
	dryRun    bool
}

func deletePITR(
	ctx context.Context,
	conn connect.Client,
	pbm *sdk.Client,
	d *deletePitrOpts,
) (fmt.Stringer, error) {
	if d.olderThan == "" && !d.all {
		return nil, errors.New("either --older-than or --all should be set")
	}
	if d.olderThan != "" && d.all {
		return nil, errors.New("cannot use --older-then and --all at the same command")
	}

	var until primitive.Timestamp
	if d.all {
		until = primitive.Timestamp{T: uint32(time.Now().UTC().Unix())}
	} else {
		var err error
		until, err = parseOlderThan(d.olderThan)
		if err != nil {
			return nil, errors.Wrap(err, "parse --older-then")
		}

		now := time.Now().UTC()
		if until.T > uint32(now.Unix()) {
			providedTime := time.Unix(int64(until.T), 0).UTC().Format(time.RFC3339)
			realTime := now.Format(time.RFC3339)
			return nil, errors.Errorf("--older-than %q is after now %q", providedTime, realTime)
		}
	}

	chunks, err := sdk.ListDeleteChunksBefore(ctx, pbm, until)
	if err != nil {
		return nil, errors.Wrap(err, "list chunks")
	}
	if len(chunks) == 0 {
		return outMsg{"nothing to delete"}, nil
	}

	printDeleteInfoTo(os.Stdout, nil, chunks)

	if d.dryRun {
<<<<<<< HEAD
		return nil, nil //nolint:nilnil
=======
		return &outMsg{"running an agent"}, nil
>>>>>>> 5fa3b91c
	}
	if !d.yes {
		q := "Are you sure you want to delete chunks?"
		if d.all {
			q = "Are you sure you want to delete ALL chunks?"
		}
		if err := askConfirmation(q); err != nil {
			if errors.Is(err, errUserCanceled) {
				return outMsg{err.Error()}, nil
			}
			return nil, err
		}
	}

	cid, err := pbm.DeleteOplogRange(ctx, until)
	if err != nil {
		return nil, errors.Wrap(err, "schedule pitr delete")
	}

	if !d.wait {
		return outMsg{"Processing by agents. Please check status later"}, nil
	}

	return waitForDelete(ctx, conn, pbm, cid)
}

type cleanupOptions struct {
	olderThan string
	yes       bool
	wait      bool
	dryRun    bool
}

func doCleanup(ctx context.Context, conn connect.Client, pbm *sdk.Client, d *cleanupOptions) (fmt.Stringer, error) {
	ts, err := parseOlderThan(d.olderThan)
	if err != nil {
		return nil, errors.Wrap(err, "parse --older-than")
	}
	if n := time.Now().UTC(); ts.T > uint32(n.Unix()) {
		providedTime := time.Unix(int64(ts.T), 0).UTC().Format(time.RFC3339)
		realTime := n.Format(time.RFC3339)
		return nil, errors.Errorf("--older-than %q is after now %q", providedTime, realTime)
	}

	info, err := pbm.CleanupReport(ctx, ts)
	if err != nil {
		return nil, errors.Wrap(err, "make cleanup report")
	}
	if len(info.Backups) == 0 && len(info.Chunks) == 0 {
		return outMsg{"nothing to delete"}, nil
	}

	printDeleteInfoTo(os.Stdout, info.Backups, info.Chunks)

	if d.dryRun {
<<<<<<< HEAD
		return nil, nil //nolint:nilnil
=======
		return &outMsg{"running an agent"}, nil
>>>>>>> 5fa3b91c
	}
	if !d.yes {
		if err := askConfirmation("Are you sure you want to delete?"); err != nil {
			if errors.Is(err, errUserCanceled) {
				return outMsg{err.Error()}, nil
			}
			return nil, err
		}
	}

	cid, err := pbm.RunCleanup(ctx, ts)
	if err != nil {
		return nil, errors.Wrap(err, "send command")
	}

	if !d.wait {
		return outMsg{"Processing by agents. Please check status later"}, nil
	}

	return waitForDelete(ctx, conn, pbm, cid)
}

func parseOlderThan(s string) (primitive.Timestamp, error) {
	s = strings.TrimSpace(s)
	if s == "" {
		return primitive.Timestamp{}, errInvalidFormat
	}

	ts, err := parseTS(s)
	if !errors.Is(err, errInvalidFormat) {
		return ts, err
	}

	dur, err := parseDuration(s)
	if err != nil {
		if errors.Is(err, errInvalidDuration) {
			err = errInvalidFormat
		}
		return primitive.Timestamp{}, err
	}

	unix := time.Now().UTC().Add(-dur).Unix()
	return primitive.Timestamp{T: uint32(unix), I: 0}, nil
}

var errInvalidDuration = errors.New("invalid duration")

func parseDuration(s string) (time.Duration, error) {
	d, c := int64(0), ""
	_, err := fmt.Sscanf(s, "%d%s", &d, &c)
	if err != nil {
		if errors.Is(err, io.EOF) {
			return 0, errInvalidDuration
		}
		return 0, err
	}
	if c != "d" {
		return 0, errInvalidDuration
	}

	return time.Duration(d * 24 * int64(time.Hour)), nil
}

func printDeleteInfoTo(w io.Writer, backups []backup.BackupMeta, chunks []oplog.OplogChunk) {
	if len(backups) != 0 {
		fmt.Fprintln(w, "Snapshots:")
		for i := range backups {
			bcp := &backups[i]

			t := string(bcp.Type)
			if bcp.Type == sdk.LogicalBackup && len(bcp.Namespaces) != 0 {
				t += ", selective"
			} else if bcp.Type == defs.IncrementalBackup && bcp.SrcBackup == "" {
				t += ", base"
			}

			restoreTime := time.Unix(int64(bcp.LastWriteTS.T), 0).UTC().Format(time.RFC3339)
			fmt.Fprintf(w, " - %q [size: %s type: <%s>, restore time: %s]\n",
				bcp.Name, fmtSize(bcp.Size), t, restoreTime)
		}
	}

	if len(chunks) == 0 {
		return
	}

	type oplogRange struct {
		Start, End primitive.Timestamp
	}

	oplogRanges := make(map[string][]oplogRange)
	for _, c := range chunks {
		rs := oplogRanges[c.RS]
		if rs == nil {
			oplogRanges[c.RS] = []oplogRange{{c.StartTS, c.EndTS}}
			continue
		}

		lastWrite := &rs[len(rs)-1].End
		if lastWrite.Compare(c.StartTS) == -1 {
			oplogRanges[c.RS] = append(rs, oplogRange{c.StartTS, c.EndTS})
			continue
		}
		if lastWrite.Compare(c.EndTS) == -1 {
			*lastWrite = c.EndTS
		}
	}

	fmt.Fprintln(w, "PITR chunks (by replset name):")
	for rs, ops := range oplogRanges {
		fmt.Fprintf(w, " %s:\n", rs)

		for _, r := range ops {
			fmt.Fprintf(w, " - %s - %s\n", fmtTS(int64(r.Start.T)), fmtTS(int64(r.End.T)))
		}
	}
}

var errUserCanceled = errors.New("canceled")

func askConfirmation(question string) error {
	fi, err := os.Stdin.Stat()
	if err != nil {
		return errors.Wrap(err, "stat stdin")
	}
	if (fi.Mode() & os.ModeCharDevice) == 0 {
		return errors.New("no tty")
	}

	fmt.Printf("%s [y/N] ", question)

	scanner := bufio.NewScanner(os.Stdin)
	scanner.Scan()
	if err := scanner.Err(); err != nil {
		return errors.Wrap(err, "read stdin")
	}

	switch strings.TrimSpace(scanner.Text()) {
	case "yes", "Yes", "YES", "Y", "y":
		return nil
	}

	return errUserCanceled
}

func waitForDelete(ctx context.Context, conn connect.Client, pbm *sdk.Client, cid sdk.CommandID) (fmt.Stringer, error) {
	progressCtx, stopProgress := context.WithCancel(ctx)
	defer stopProgress()

	go func() {
		fmt.Print("Waiting for delete to be done ")

		for tick := time.NewTicker(time.Second); ; {
			select {
			case <-tick.C:
				fmt.Print(".")
			case <-progressCtx.Done():
				return
			}
		}
	}()

	cmd, err := pbm.CommandInfo(progressCtx, cid)
	if err != nil {
		return nil, errors.Wrap(err, "get command info")
	}

	var waitFn func(ctx context.Context, client *sdk.Client) error
	switch cmd.Cmd {
	case ctrl.CmdCleanup:
		waitFn = sdk.WaitForCleanup
	case ctrl.CmdDeleteBackup:
		waitFn = sdk.WaitForDeleteBackup
	case ctrl.CmdDeletePITR:
		waitFn = sdk.WaitForDeleteOplogRange
	default:
		return nil, errors.New("wrong command")
	}

	waitCtx, stopWaiting := context.WithTimeout(progressCtx, time.Minute)
	err = waitFn(waitCtx, pbm)
	stopWaiting()
	if err != nil {
		if !errors.Is(err, context.DeadlineExceeded) {
			return nil, err
		}

		waitCtx, stopWaiting := context.WithTimeout(progressCtx, time.Minute)
		msg, err := sdk.WaitForErrorLog(waitCtx, pbm, cmd)
		stopWaiting()
		if err != nil {
			return nil, errors.Wrap(err, "read agents log")
		}
		if msg != "" {
			return nil, errors.New(msg)
		}

		return outMsg{"Operation is still in progress, please check status in a while"}, nil
	}

	stopProgress()
	fmt.Println("[done]")
	return runList(ctx, conn, pbm, &listOpts{})
}<|MERGE_RESOLUTION|>--- conflicted
+++ resolved
@@ -59,11 +59,7 @@
 	}
 
 	if d.dryRun {
-<<<<<<< HEAD
-		return nil, nil //nolint:nilnil
-=======
 		return &outMsg{"running an agent"}, nil
->>>>>>> 5fa3b91c
 	}
 
 	return waitForDelete(ctx, conn, pbm, cid)
@@ -202,11 +198,7 @@
 	printDeleteInfoTo(os.Stdout, nil, chunks)
 
 	if d.dryRun {
-<<<<<<< HEAD
-		return nil, nil //nolint:nilnil
-=======
 		return &outMsg{"running an agent"}, nil
->>>>>>> 5fa3b91c
 	}
 	if !d.yes {
 		q := "Are you sure you want to delete chunks?"
@@ -262,11 +254,7 @@
 	printDeleteInfoTo(os.Stdout, info.Backups, info.Chunks)
 
 	if d.dryRun {
-<<<<<<< HEAD
-		return nil, nil //nolint:nilnil
-=======
 		return &outMsg{"running an agent"}, nil
->>>>>>> 5fa3b91c
 	}
 	if !d.yes {
 		if err := askConfirmation("Are you sure you want to delete?"); err != nil {
