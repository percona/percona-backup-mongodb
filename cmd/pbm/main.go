--- conflicted
+++ resolved
@@ -758,51 +758,6 @@
 	return time.Time{}, errInvalidFormat
 }
 
-<<<<<<< HEAD
-=======
-type findLockFn = func(ctx context.Context, conn connect.Client, lh *lock.LockHeader) ([]lock.LockData, error)
-
-func findLock(ctx context.Context, conn connect.Client, fn findLockFn) (*lock.LockData, error) {
-	locks, err := fn(ctx, conn, &lock.LockHeader{})
-	if err != nil {
-		return nil, errors.Wrap(err, "get locks")
-	}
-
-	ct, err := topo.GetClusterTime(ctx, conn)
-	if err != nil {
-		return nil, errors.Wrap(err, "get cluster time")
-	}
-
-	var lck *lock.LockData
-	for _, l := range locks {
-		// We don't care about the PITR slicing here. It is a subject of other status sections
-		if l.Type == ctrl.CmdPITR || l.Heartbeat.T+defs.StaleFrameSec < ct.T {
-			continue
-		}
-
-		// Just check if all locks are for the same op
-		//
-		// It could happen that the healthy `lk` became stale by the time of this check
-		// or the op was finished and the new one was started. So the `l.Type != lk.Type`
-		// would be true but for the legit reason (no error).
-		// But chances for that are quite low and on the next run of `pbm status` everything
-		//  would be ok. So no reason to complicate code to avoid that.
-		if lck != nil && l.OPID != lck.OPID {
-			return nil, errors.Errorf("conflicting ops running: [%s/%s::%s-%s] [%s/%s::%s-%s]. "+
-				"This conflict may naturally resolve after 10 seconds",
-				l.Replset, l.Node, l.Type, l.OPID,
-				lck.Replset, lck.Node, lck.Type, lck.OPID,
-			)
-		}
-
-		l := l
-		lck = &l
-	}
-
-	return lck, nil
-}
-
->>>>>>> 5fa3b91c
 type concurentOpError struct {
 	op *lock.LockHeader
 }
