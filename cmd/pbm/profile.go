--- conflicted
+++ resolved
@@ -187,7 +187,6 @@
 	if err != nil {
 		return nil, errors.Wrap(err, "sdk: remove config profile")
 	}
-<<<<<<< HEAD
 
 	if opts.wait {
 		if opts.waitTime > time.Second {
@@ -196,7 +195,7 @@
 			defer cancel()
 		}
 
-		err = sdk.WaitForRemoveProfile(ctx, pbm, cid)
+		err = sdk.WaitForCommandWithErrorLog(ctx, pbm, cid)
 		if err != nil {
 			if errors.Is(err, context.DeadlineExceeded) {
 				err = errWaitTimeout
@@ -204,11 +203,6 @@
 
 			return nil, errors.Wrap(err, "wait")
 		}
-=======
-	err = sdk.WaitForCommandWithErrorLog(ctx, pbm, cid)
-	if err != nil {
-		return nil, errors.Wrap(err, "wait")
->>>>>>> b5bfb8a3
 	}
 
 	return &outMsg{"OK"}, nil
