--- conflicted
+++ resolved
@@ -17,14 +17,8 @@
 	"github.com/percona/percona-backup-mongodb/pbm/ctrl"
 	"github.com/percona/percona-backup-mongodb/pbm/defs"
 	"github.com/percona/percona-backup-mongodb/pbm/errors"
-	"github.com/percona/percona-backup-mongodb/pbm/lock"
 	"github.com/percona/percona-backup-mongodb/pbm/log"
 	"github.com/percona/percona-backup-mongodb/pbm/oplog"
-<<<<<<< HEAD
-=======
-	"github.com/percona/percona-backup-mongodb/pbm/prio"
-	"github.com/percona/percona-backup-mongodb/pbm/restore"
->>>>>>> 5fa3b91c
 	"github.com/percona/percona-backup-mongodb/pbm/slicer"
 	"github.com/percona/percona-backup-mongodb/pbm/storage"
 	"github.com/percona/percona-backup-mongodb/pbm/topo"
@@ -115,13 +109,8 @@
 		data: []*statusSect{
 			{
 				"cluster", "Cluster", nil,
-<<<<<<< HEAD
 				func(ctx context.Context, _ connect.Client) (fmt.Stringer, error) {
-					return clusterStatus(ctx, pbm, cli.RSConfGetter(curi))
-=======
-				func(ctx context.Context, conn connect.Client) (fmt.Stringer, error) {
-					return clusterStatus(ctx, conn, curi, opts.priority)
->>>>>>> 5fa3b91c
+					return clusterStatus(ctx, pbm, cli.RSConfGetter(curi), opts.priority)
 				},
 			},
 			{"pitr", "PITR incremental backup", nil, getPitrStatus},
@@ -190,21 +179,13 @@
 }
 
 type node struct {
-<<<<<<< HEAD
-	Host string     `json:"host"`
-	Ver  string     `json:"agent"`
-	Role cli.RSRole `json:"role"`
-	OK   bool       `json:"ok"`
-	Errs []string   `json:"errors,omitempty"`
-=======
-	Host     string   `json:"host"`
-	Ver      string   `json:"agent"`
-	Role     RSRole   `json:"role"`
-	PrioPITR string   `json:"prio_pitr"`
-	PrioBcp  string   `json:"prio_backup"`
-	OK       bool     `json:"ok"`
-	Errs     []string `json:"errors,omitempty"`
->>>>>>> 5fa3b91c
+	Host     string     `json:"host"`
+	Ver      string     `json:"agent"`
+	Role     cli.RSRole `json:"role"`
+	PrioPITR string     `json:"prio_pitr"`
+	PrioBcp  string     `json:"prio_backup"`
+	OK       bool       `json:"ok"`
+	Errs     []string   `json:"errors,omitempty"`
 }
 
 func (n node) String() string {
@@ -216,13 +197,10 @@
 	if role == "" {
 		role = " "
 	}
-<<<<<<< HEAD
 	ver := n.Ver
 	if ver == "" {
 		ver = "NOT FOUND"
 	}
-	s := fmt.Sprintf("%s [%s]: pbm-agent %v", n.Host, role, ver)
-=======
 
 	var s string
 	if len(n.PrioBcp) == 0 || len(n.PrioPITR) == 0 {
@@ -231,7 +209,6 @@
 		s = fmt.Sprintf("%s [%s], Bkp Prio: [%s], PITR Prio: [%s]: pbm-agent [%s]",
 			n.Host, role, n.PrioBcp, n.PrioPITR, n.Ver)
 	}
->>>>>>> 5fa3b91c
 	if n.OK {
 		s += " OK"
 		return s
@@ -259,11 +236,11 @@
 	return s
 }
 
-<<<<<<< HEAD
 func clusterStatus(
 	ctx context.Context,
 	pbm *sdk.Client,
 	confGetter cli.RSConfGetter,
+	prioOpt bool,
 ) (fmt.Stringer, error) {
 	status, err := cli.ClusterStatus(ctx, pbm, confGetter)
 	if err != nil {
@@ -285,83 +262,11 @@
 				for j, e := range agent.Errs {
 					node.Errs[j] = e.Error()
 				}
-=======
-func clusterStatus(ctx context.Context, conn connect.Client, uri string, prioOpt bool) (fmt.Stringer, error) {
-	clstr, err := topo.ClusterMembers(ctx, conn.MongoClient())
-	if err != nil {
-		return nil, errors.Wrap(err, "get cluster members")
-	}
-
-	clusterTime, err := topo.GetClusterTime(ctx, conn)
-	if err != nil {
-		return nil, errors.Wrap(err, "read cluster time")
-	}
-
-	cfg, err := config.GetConfig(ctx, conn)
-	if err != nil {
-		return nil, errors.Wrap(err, "fetch config")
-	}
-
-	eg, ctx := errgroup.WithContext(ctx)
-	m := sync.Mutex{}
-
-	var ret cluster
-	for _, c := range clstr {
-		c := c
-
-		eg.Go(func() error {
-			client, err := directConnect(ctx, uri, c.Host)
-			if err != nil {
-				return errors.Wrapf(err, "connect to `%s` [%s]", c.RS, c.Host)
-			}
-
-			rsConfig, err := topo.GetReplSetConfig(ctx, client)
-			if err != nil {
-				_ = client.Disconnect(ctx)
-				return errors.Wrapf(err, "get replset status for `%s`", c.RS)
-			}
-			info, err := topo.GetNodeInfo(ctx, client)
-			// don't need the connection anymore despite the result
-			_ = client.Disconnect(ctx)
-			if err != nil {
-				return errors.Wrap(err, "get node info")
-			}
-
-			lrs := rs{Name: c.RS}
-			for i, n := range rsConfig.Members {
-				lrs.Nodes = append(lrs.Nodes, node{Host: c.RS + "/" + n.Host})
-
-				nd := &lrs.Nodes[i]
-				switch {
-				case n.Host == info.Primary:
-					nd.Role = RolePrimary
-				case n.ArbiterOnly:
-					nd.Role = RoleArbiter
-				case n.SecondaryDelayOld != 0 || n.SecondaryDelaySecs != 0:
-					nd.Role = RoleDelayed
-				case n.Hidden:
-					nd.Role = RoleHidden
-				}
-
-				stat, err := topo.GetAgentStatus(ctx, conn, c.RS, n.Host)
-				if errors.Is(err, mongo.ErrNoDocuments) {
-					nd.Ver = "NOT FOUND"
-					continue
-				} else if err != nil {
-					nd.Errs = append(nd.Errs, fmt.Sprintf("ERROR: get agent status: %v", err))
-					continue
-				}
-				if stat.Heartbeat.T+defs.StaleFrameSec < clusterTime.T {
-					nd.Errs = append(nd.Errs, fmt.Sprintf("ERROR: lost agent, last heartbeat: %v", stat.Heartbeat.T))
-					continue
-				}
-				nd.Ver = "v" + stat.AgentVer
-				nd.OK, nd.Errs = stat.OK()
-				if prioOpt {
-					nd.PrioBcp = fmt.Sprintf("%.1f", prio.CalcPriorityForAgent(stat, cfg.Backup.Priority, nil))
-					nd.PrioPITR = fmt.Sprintf("%.1f", prio.CalcPriorityForAgent(stat, cfg.PITR.Priority, nil))
-				}
->>>>>>> 5fa3b91c
+			}
+
+			if prioOpt {
+				node.PrioPITR = fmt.Sprintf("%.1f", agent.PrioPITR)
+				node.PrioBcp = fmt.Sprintf("%.1f", agent.PrioBcp)
 			}
 		}
 		rv = append(rv, rs{
