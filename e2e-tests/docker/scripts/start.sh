#!/usr/bin/env bash

set -o xtrace

MONGO_USER=${MONGO_USER:-"dba"}
BACKUP_USER=${BACKUP_USER:-"bcp"}
MONGO_PASS=${MONGO_PASS:-"test1234"}
CONFIGSVR=${CONFIGSVR:-"false"}
SINGLE_NODE=${SINGLE_NODE:-"false"}

mongo="mongo"
<<<<<<< HEAD
if [ "${MONGODB_VERSION:0:1}" -ge 6 ]; then
=======
if ! [ -x "$(command -v ${mongo})" ]; then
>>>>>>> fb77366f
    mongo="mongosh"
fi

$mongo <<EOF
rs.initiate(
    {
        _id: '$REPLSET_NAME',
        configsvr: $CONFIGSVR,
        version: 1,
        members: [
            { _id: 0, host: "${REPLSET_NAME}01:27017" }
        ]
    }
)
EOF

sleep 5

$mongo <<EOF
db.getSiblingDB("admin").createUser({ user: "${MONGO_USER}", pwd: "${MONGO_PASS}", roles: [ "root", "userAdminAnyDatabase", "clusterAdmin" ] })
EOF

$mongo "mongodb://${MONGO_USER}:${MONGO_PASS}@localhost/?replicaSet=${REPLSET_NAME}" <<EOF
db.getSiblingDB("admin").createRole({ "role": "pbmAnyAction",
"privileges": [
   { "resource": { "anyResource": true },
	 "actions": [ "anyAction" ]
   }
],
"roles": []
});

db.getSiblingDB("admin").createUser(
	{
		user: "${BACKUP_USER}",
		pwd: "${MONGO_PASS}",
		"roles" : [
			{ "db" : "admin", "role" : "readWrite", "collection": "" },
			{ "db" : "admin", "role" : "backup" },
			{ "db" : "admin", "role" : "clusterMonitor" },
			{ "db" : "admin", "role" : "restore" },
			{ "db" : "admin", "role" : "pbmAnyAction" }
		 ]
	}
);

EOF

if [ $SINGLE_NODE == "true" ] ; then
    exit 0
fi

$mongo "mongodb://${MONGO_USER}:${MONGO_PASS}@localhost/?replicaSet=${REPLSET_NAME}" <<EOF
rs.reconfig(
    {
        _id: "${REPLSET_NAME}",
        configsvr: $CONFIGSVR,
        protocolVersion: NumberLong(1),
        version: 2,
        members: [
            { _id: 0, host: "${REPLSET_NAME}01:27017" },
            { _id: 1, host: "${REPLSET_NAME}02:27017" },
            { _id: 2, host: "${REPLSET_NAME}03:27017" }
        ]
    },
    {
        "force" : true,
    }
)
EOF
<|MERGE_RESOLUTION|>--- conflicted
+++ resolved
@@ -9,11 +9,7 @@
 SINGLE_NODE=${SINGLE_NODE:-"false"}
 
 mongo="mongo"
-<<<<<<< HEAD
-if [ "${MONGODB_VERSION:0:1}" -ge 6 ]; then
-=======
 if ! [ -x "$(command -v ${mongo})" ]; then
->>>>>>> fb77366f
     mongo="mongosh"
 fi
 
