package pbm

import (
	"context"
	"encoding/json"
	"fmt"
<<<<<<< HEAD
	"io"
=======
	"io/ioutil"
	"log"
>>>>>>> 599703d9
	"regexp"
	"strings"
	"time"

	"github.com/docker/docker/api/types"
	docker "github.com/docker/docker/client"
	"github.com/pkg/errors"

	"github.com/percona/percona-backup-mongodb/pbm"
)

type Ctl struct {
	cn        *docker.Client
	ctx       context.Context
	container string
	env       []string
}

var backupNameRE = regexp.MustCompile(`Backup '([0-9\-\:TZ]+)' to remote store`)

func NewCtl(ctx context.Context, host string) (*Ctl, error) {
	cn, err := docker.NewClient(host, "1.39", nil, nil)
	if err != nil {
		return nil, errors.Wrap(err, "docker client")
	}

	return &Ctl{
		cn:        cn,
		ctx:       ctx,
		container: "pbmagent_rs101",
	}, nil
}

func (c *Ctl) PITRon() error {
	out, err := c.RunCmd("pbm", "config", "--set", "pitr.enabled=true")
	if err != nil {
		return errors.Wrap(err, "config set pitr.enabled=true")
	}

	_, err = c.RunCmd("pbm", "config", "--set", "pitr.oplogSpanMin=1")
	if err != nil {
		return errors.Wrap(err, "config set pitr.oplogSpanMin=1")
	}

	fmt.Println("done", out)
	return nil
}

func (c *Ctl) PITRoff() error {
	out, err := c.RunCmd("pbm", "config", "--set", "pitr.enabled=false")
	if err != nil {
		return err
	}

	fmt.Println("done", out)
	return nil
}

func (c *Ctl) ApplyConfig(file string) error {
	out, err := c.RunCmd("pbm", "config", "--file", file)
	if err != nil {
		return err
	}

	fmt.Println("done", out)
	return nil
}

func (c *Ctl) Resync() error {
	out, err := c.RunCmd("pbm", "config", "--force-resync")
	if err != nil {
		return err
	}

	fmt.Println("done", out)
	return nil
}

func (c *Ctl) Backup(typ pbm.BackupType) (string, error) {
	out, err := c.RunCmd("pbm", "backup", "--type", string(typ), "--compression", "s2")
	if err != nil {
		return "", err
	}

	fmt.Println("done", out)
	name := backupNameRE.FindStringSubmatch(out)
	if name == nil {
		return "", errors.Errorf("no backup name found in output:\n%s", out)
	}
	return name[1], nil
}

type ListOut struct {
	Snapshots []SnapshotStat `json:"snapshots"`
	PITR      struct {
		On       bool                   `json:"on"`
		Ranges   []PitrRange            `json:"ranges"`
		RsRanges map[string][]PitrRange `json:"rsRanges,omitempty"`
	} `json:"pitr"`
}

type SnapshotStat struct {
	Name       string     `json:"name"`
	Size       int64      `json:"size,omitempty"`
	Status     pbm.Status `json:"status"`
	Err        string     `json:"error,omitempty"`
	RestoreTS  int64      `json:"restoreTo"`
	PBMVersion string     `json:"pbmVersion"`
}

type PitrRange struct {
	Err   string       `json:"error,omitempty"`
	Range pbm.Timeline `json:"range"`
}

func (c *Ctl) List() (*ListOut, error) {
	o, err := c.RunCmd("pbm", "list", "-o", "json")
	if err != nil {
		return nil, errors.Wrap(err, "run pbm list -o json")
	}
	l := new(ListOut)
	err = json.Unmarshal(skipCtl(o), l)
	if err != nil {
		return nil, errors.Wrap(err, "unmarshal list")
	}

	return l, nil
}

func skipCtl(str string) []byte {
	for i := 0; i < len(str); i++ {
		if str[i] == '{' {
			return []byte(str[i:])
		}
	}
	return []byte(str)
}

func (c *Ctl) CheckBackup(bcpName string, waitFor time.Duration) error {
	tmr := time.NewTimer(waitFor)
	tkr := time.NewTicker(500 * time.Millisecond)
	for {
		select {
		case <-tmr.C:
			sts, err := c.RunCmd("pbm", "status")
			if err != nil {
				return errors.Wrap(err, "timeout reached. pbm status")
			}
			return errors.Errorf("timeout reached. pbm status:\n%s", sts)
		case <-tkr.C:
			out, err := c.RunCmd("pbm", "list")
			if err != nil {
				return err
			}
			for _, s := range strings.Split(out, "\n") {
				s := strings.TrimSpace(s)
				if s == bcpName {
					return nil
				}
				if strings.HasPrefix(s, bcpName) {
					status := strings.TrimSpace(strings.Split(s, bcpName)[1])
					if strings.Contains(status, "Failed with") {
						return errors.New(status)
					}
				}
			}
		}
	}
}

func (c *Ctl) CheckRestore(bcpName string, waitFor time.Duration) error {
	type rlist struct {
		Start    int
		Status   pbm.Status
		Type     string
		Name     string
		Snapshot string
		Error    string
	}
	tmr := time.NewTimer(waitFor)
	tkr := time.NewTicker(500 * time.Millisecond)
	for {
		select {
		case <-tmr.C:
			list, err := c.RunCmd("pbm", "list", "--restore")
			if err != nil {
				return errors.Wrap(err, "timeout reached. get restores list")
			}
			return errors.Errorf("timeout reached. restores list:\n%s", list)
		case <-tkr.C:
			out, err := c.RunCmd("pbm", "list", "--restore", "-o", "json")
			if err != nil {
				return err
			}

			// trim rubbish from the output
			i := strings.Index(out, "[")
			if i == -1 || len(out) <= i {
				continue
			}
			out = out[i:]

			var list []rlist
			err = json.Unmarshal([]byte(out), &list)
			if err != nil {
				log.Printf("\n\n%s\n\n", strings.TrimSpace(out))
				return errors.Wrap(err, "unmarshal list")
			}
			for _, r := range list {
				if r.Snapshot != bcpName {
					continue
				}

				switch r.Status {
				case pbm.StatusDone:
					return nil
				case pbm.StatusError:
					errors.Errorf("failed with %s", r.Error)
				}
			}
		}
	}
}

func (c *Ctl) CheckPITRestore(t time.Time, timeout time.Duration) error {
	rinlist := "PITR: " + t.Format("2006-01-02T15:04:05Z")
	return c.waitForRestore(rinlist, timeout)
}

func (c *Ctl) CheckOplogReplay(a, b time.Time, timeout time.Duration) error {
	rinlist := fmt.Sprintf("Oplog Replay: %v - %v",
		a.UTC().Format(time.RFC3339),
		b.UTC().Format(time.RFC3339))
	return c.waitForRestore(rinlist, timeout)
}

func (c *Ctl) waitForRestore(rinlist string, waitFor time.Duration) error {
	tmr := time.NewTimer(waitFor)
	tkr := time.NewTicker(500 * time.Millisecond)
	for {
		select {
		case <-tmr.C:
			list, err := c.RunCmd("pbm", "list", "--restore")
			if err != nil {
				return errors.Wrap(err, "timeout reached. get backups list")
			}
			return errors.Errorf("timeout reached. backups list:\n%s", list)
		case <-tkr.C:
			out, err := c.RunCmd("pbm", "list", "--restore")
			if err != nil {
				return err
			}
			for _, s := range strings.Split(out, "\n") {
				s := strings.TrimSpace(s)
				if s == rinlist {
					return nil
				}
				if strings.HasPrefix(s, rinlist) {
					status := strings.TrimSpace(strings.Split(s, rinlist)[1])
					if status == "done" {
						return nil
					}
					if strings.Contains(status, "Failed with") {
						return errors.New(status)
					}
				}
			}
		}
	}
}

// Restore starts restore and returns the name of op
func (c *Ctl) Restore(bcpName string) (string, error) {
	o, err := c.RunCmd("pbm", "restore", bcpName, "-o", "json")
	if err != nil {
		return "", errors.Wrap(err, "run meta")
	}
	o = strings.TrimSpace(o)
	if i := strings.Index(o, "{"); i != -1 {
		o = o[i:]
	}
	m := struct {
		Name string `json:"name"`
	}{}
	err = json.Unmarshal([]byte(o), &m)
	if err != nil {
		return "", errors.Wrapf(err, "unmarshal restore meta \n%s\n", o)
	}
	return m.Name, nil
}

func (c *Ctl) ReplayOplog(a, b time.Time) error {
	_, err := c.RunCmd("pbm", "oplog-replay",
		"--start", a.Format("2006-01-02T15:04:05"),
		"--end", b.Format("2006-01-02T15:04:05"))
	return err
}

func (c *Ctl) PITRestore(t time.Time) error {
	_, err := c.RunCmd("pbm", "restore", "--time", t.Format("2006-01-02T15:04:05"))
	return err
}

func (c *Ctl) PITRestoreClusterTime(t, i uint32) error {
	_, err := c.RunCmd("pbm", "restore", "--time", fmt.Sprintf("%d,%d", t, i))
	return err
}

func (c *Ctl) RunCmd(cmds ...string) (string, error) {
	execConf := types.ExecConfig{
		Env:          c.env,
		Cmd:          cmds,
		AttachStderr: true,
		AttachStdout: true,
	}
	id, err := c.cn.ContainerExecCreate(c.ctx, c.container, execConf)
	if err != nil {
		return "", errors.Wrap(err, "ContainerExecCreate")
	}

	container, err := c.cn.ContainerExecAttach(c.ctx, id.ID, execConf)
	if err != nil {
		return "", errors.Wrap(err, "attach to failed container")
	}
	defer container.Close()

	tmr := time.NewTimer(pbm.WaitBackupStart)
	tkr := time.NewTicker(500 * time.Millisecond)
	for {
		select {
		case <-tmr.C:
			return "", errors.New("timeout reached")
		case <-tkr.C:
			insp, err := c.cn.ContainerExecInspect(c.ctx, id.ID)
			if err != nil {
				return "", errors.Wrap(err, "ContainerExecInspect")
			}
			if !insp.Running {
				logs, err := io.ReadAll(container.Reader)
				if err != nil {
					return "", errors.Wrap(err, "read logs of failed container")
				}

				switch insp.ExitCode {
				case 0:
					return string(logs), nil
				default:
					return "", errors.Errorf("container exited with %d code. Logs: %s", insp.ExitCode, logs)
				}
			}
		}
	}
}

func (c *Ctl) ContainerLogs() (string, error) {
	r, err := c.cn.ContainerLogs(
		c.ctx, c.container,
		types.ContainerLogsOptions{
			ShowStderr: true,
		})
	if err != nil {
		return "", errors.Wrap(err, "get logs of failed container")
	}
	defer r.Close()
	logs, err := io.ReadAll(r)
	if err != nil {
		return "", errors.Wrap(err, "read logs of failed container")
	}

	return string(logs), nil
}<|MERGE_RESOLUTION|>--- conflicted
+++ resolved
@@ -4,12 +4,8 @@
 	"context"
 	"encoding/json"
 	"fmt"
-<<<<<<< HEAD
 	"io"
-=======
-	"io/ioutil"
 	"log"
->>>>>>> 599703d9
 	"regexp"
 	"strings"
 	"time"
