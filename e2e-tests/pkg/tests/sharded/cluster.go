package sharded

import (
	"context"
	"encoding/json"
	"fmt"
	"log"
	"time"

	"github.com/pkg/errors"
	"go.mongodb.org/mongo-driver/bson"
	"go.mongodb.org/mongo-driver/bson/primitive"

	pbmt "github.com/percona/percona-backup-mongodb/e2e-tests/pkg/pbm"
	"github.com/percona/percona-backup-mongodb/pbm"
	"github.com/percona/percona-backup-mongodb/pbm/storage"
)

type Cluster struct {
	ctx context.Context

	pbm    *pbmt.Ctl
	docker *pbmt.Docker

	mongos   *pbmt.Mongo
	shards   map[string]*pbmt.Mongo
	mongopbm *pbmt.MongoPBM
	confsrv  string

	cfg ClusterConf
}

type ClusterConf struct {
	Configsrv       string
	Mongos          string
	Shards          map[string]string
	DockerURI       string
	PbmContainer    string
	ConfigsrvRsName string
}

func New(cfg ClusterConf) *Cluster {
	ctx := context.Background()
	c := &Cluster{
		ctx:      ctx,
		mongos:   mgoConn(ctx, cfg.Mongos),
		mongopbm: pbmConn(ctx, cfg.Configsrv),
		shards:   make(map[string]*pbmt.Mongo),
		confsrv:  cfg.ConfigsrvRsName,
		cfg:      cfg,
	}
	for name, uri := range cfg.Shards {
		c.shards[name] = mgoConn(ctx, uri)
	}

<<<<<<< HEAD
	pbmObj, err := pbmt.NewCtl(c.ctx, cfg.DockerSocket, cfg.PbmContainer)
=======
	pbmObj, err := pbm.NewCtl(c.ctx, cfg.DockerURI, cfg.PbmContainer)
>>>>>>> 5d2c6eeb
	if err != nil {
		log.Fatalln("connect to mongo:", err)
	}
	log.Println("connected to pbm")

	c.pbm = pbmObj

<<<<<<< HEAD
	c.docker, err = pbmt.NewDocker(c.ctx, cfg.DockerSocket)
=======
	c.docker, err = pbm.NewDocker(c.ctx, cfg.DockerURI)
>>>>>>> 5d2c6eeb
	if err != nil {
		log.Fatalln("connect to docker:", err)
	}
	log.Println("connected to docker")

	return c
}

func (c *Cluster) Reconnect() {
	ctx := context.Background()
	c.mongos = mgoConn(ctx, c.cfg.Mongos)
	c.mongopbm = pbmConn(ctx, c.cfg.Configsrv)

	for name, uri := range c.cfg.Shards {
		c.shards[name] = mgoConn(ctx, uri)
	}
}

func (c *Cluster) ApplyConfig(file string) {
	log.Println("apply config")
	err := c.pbm.ApplyConfig(file)
	if err != nil {
		l, _ := c.pbm.ContainerLogs()
		log.Fatalf("apply config: %v\ncontainer logs: %s\n", err, l)
	}

	log.Println("waiting for the new storage to resync")
	err = c.mongopbm.WaitOp(&pbm.LockHeader{
		Type: pbm.CmdResync,
	},
		time.Minute*5,
	)
	if err != nil {
		log.Fatalf("waiting for the store resync: %v", err)
	}

	time.Sleep(time.Second * 6) // give time to refresh agent-checks
}

func (c *Cluster) ServerVersion() string {
	v, err := c.mongos.ServerVersion()
	if err != nil {
		log.Fatalln("Get server version:", err)
	}
	return v
}

func (c *Cluster) DeleteBallast() {
	log.Println("deleting data")
	deleted, err := c.mongos.ResetBallast()
	if err != nil {
		log.Fatalln("deleting data:", err)
	}
	log.Printf("deleted %d documents", deleted)
}

func (c *Cluster) LogicalRestore(bcpName string) {
	c.LogicalRestoreWithParams(bcpName, []string{})
}

func (c *Cluster) LogicalRestoreWithParams(bcpName string, options []string) {
	log.Println("restoring the backup")
	_, err := c.pbm.Restore(bcpName, options)
	if err != nil {
		log.Fatalln("restoring the backup:", err)
	}

	log.Println("waiting for the restore")
	err = c.pbm.CheckRestore(bcpName, time.Minute*25)
	if err != nil {
		log.Fatalln("check backup restore:", err)
	}
	// just wait so the all data gonna be written (aknowleged) before the next steps
	time.Sleep(time.Second * 1)
	log.Printf("restore finished '%s'\n", bcpName)
}

func (c *Cluster) PhysicalRestore(bcpName string) {
	c.PhysicalRestoreWithParams(bcpName, []string{})
}

func (c *Cluster) PhysicalRestoreWithParams(bcpName string, options []string) {
	log.Println("restoring the backup")
	name, err := c.pbm.Restore(bcpName, options)
	if err != nil {
		log.Fatalln("restoring the backup:", err)
	}

	log.Println("waiting for the restore", name)
	err = c.waitPhyRestore(name, time.Minute*25)
	if err != nil {
		log.Fatalln("check backup restore:", err)
	}
	// just wait so the all data gonna be written (aknowleged) before the next steps
	time.Sleep(time.Second * 1)

	// sharded cluster, hence have a mongos
	if c.confsrv == "cfg" {
		log.Println("stopping mongos")
		err = c.docker.StopContainers([]string{"com.percona.pbm.app=mongos"})
		if err != nil {
			log.Fatalln("stop mongos:", err)
		}
	}

	log.Println("restarting the culster")
	err = c.docker.StartContainers([]string{"com.percona.pbm.app=mongod"})
	if err != nil {
		log.Fatalln("restart mongod:", err)
	}

	time.Sleep(time.Second * 5)

	if c.confsrv == "cfg" {
		log.Println("starting mongos")
		err = c.docker.StartContainers([]string{"com.percona.pbm.app=mongos"})
		if err != nil {
			log.Fatalln("start mongos:", err)
		}
	}

	log.Println("restarting agents")
	err = c.docker.StartAgentContainers([]string{"com.percona.pbm.app=agent"})
	if err != nil {
		log.Fatalln("restart agents:", err)
	}

	// Give time for agents to report its availability status
	// after the restart
	time.Sleep(time.Second * 7)

	log.Println("resync")
	err = c.pbm.Resync()
	if err != nil {
		log.Fatalln("resync:", err)
	}

	c.Reconnect()

	err = c.mongopbm.WaitOp(&pbm.LockHeader{
		Type: pbm.CmdResync,
	},
		time.Minute*5,
	)
	if err != nil {
		log.Fatalf("waiting for resync: %v", err)
	}

	time.Sleep(time.Second * 7)

	log.Printf("restore finished '%s'\n", bcpName)
}

func (c *Cluster) waitPhyRestore(name string, waitFor time.Duration) error {
	stg, err := c.mongopbm.Storage()
	if err != nil {
		return errors.Wrap(err, "get storage")
	}

	fname := fmt.Sprintf("%s/%s.json", pbm.PhysRestoresDir, name)
	log.Println("checking", fname)

	tmr := time.NewTimer(waitFor)
	tkr := time.NewTicker(500 * time.Millisecond)
	for {
		select {
		case <-tmr.C:
			list, err := c.pbm.RunCmd("pbm", "status")
			if err != nil {
				return errors.Wrap(err, "timeout reached. get status")
			}
			return errors.Errorf("timeout reached. status:\n%s", list)
		case <-tkr.C:
			rmeta, err := getRestoreMetaStg(fname, stg)
			if errors.Is(err, pbm.ErrNotFound) {
				continue
			}
			if err != nil {
				return errors.Wrap(err, "get restore metadata")
			}

			switch rmeta.Status {
			case pbm.StatusDone:
				return nil
			case pbm.StatusError:
				return errors.Errorf("restore failed with: %s", rmeta.Error)
			}
		}
	}
}

func getRestoreMetaStg(name string, stg storage.Storage) (*pbm.RestoreMeta, error) {
	_, err := stg.FileStat(name)
	if errors.Is(err, storage.ErrNotExist) {
		return nil, pbm.ErrNotFound
	}
	if err != nil {
		return nil, errors.Wrap(err, "get stat")
	}

	src, err := stg.SourceReader(name)
	if err != nil {
		return nil, errors.Wrapf(err, "get file %s", name)
	}

	rmeta := &pbm.RestoreMeta{}
	err = json.NewDecoder(src).Decode(rmeta)
	if err != nil {
		return nil, errors.Wrapf(err, "decode meta %s", name)
	}

	return rmeta, nil
}

func (c *Cluster) PITRestoreCT(t primitive.Timestamp) {
	log.Printf("restoring to the point-in-time %v", t)
	err := c.pbm.PITRestoreClusterTime(t.T, t.I)
	if err != nil {
		log.Fatalln("restore:", err)
	}

	log.Println("waiting for the restore")
	err = c.pbm.CheckPITRestore(time.Unix(int64(t.T), 0), time.Minute*25)
	if err != nil {
		log.Fatalln("check restore:", err)
	}
	// just wait so the all data gonna be written (aknowleged) before the next steps
	time.Sleep(time.Second * 1)
	log.Printf("restore to the point-in-time '%v' finished", t)
}

func (c *Cluster) PITRestore(t time.Time) {
	log.Printf("restoring to the point-in-time %v", t)
	err := c.pbm.PITRestore(t)
	if err != nil {
		log.Fatalln("restore:", err)
	}

	log.Println("waiting for the restore")
	err = c.pbm.CheckPITRestore(t, time.Minute*25)
	if err != nil {
		log.Fatalln("check restore:", err)
	}
	// just wait so the all data gonna be written (aknowleged) before the next steps
	time.Sleep(time.Second * 1)
	log.Printf("restore to the point-in-time '%v' finished", t)
}

func (c *Cluster) LogicalBackup() string {
	return c.backup(pbm.LogicalBackup)
}

func (c *Cluster) PhysicalBackup() string {
	return c.backup(pbm.PhysicalBackup)
}

func (c *Cluster) ReplayOplog(a, b time.Time) {
	log.Printf("replay oplog from %v to %v", a, b)
	if err := c.pbm.ReplayOplog(a, b); err != nil {
		log.Fatalln("restore:", err)
	}

	log.Println("waiting for the oplog replay")
	if err := c.pbm.CheckOplogReplay(a, b, 25*time.Minute); err != nil {
		log.Fatalln("check restore:", err)
	}

	// just wait so the all data gonna be written (aknowleged) before the next steps
	time.Sleep(time.Second)
	log.Printf("replay oplog from %v to %v finished", a, b)
}

func (c *Cluster) backup(typ pbm.BackupType, opts ...string) string {
	log.Println("starting backup")
	bcpName, err := c.pbm.Backup(typ, opts...)
	if err != nil {
		l, _ := c.pbm.ContainerLogs()
		log.Fatalf("starting backup: %v\ncontainer logs: %s\n", err, l)
	}
	log.Printf("backup started '%s'\n", bcpName)

	return bcpName
}

func (c *Cluster) BackupWaitDone(bcpName string) {
	log.Println("waiting for the backup")
	ts := time.Now()
	err := c.checkBackup(bcpName, time.Minute*25)
	if err != nil {
		log.Fatalln("check backup state:", err)
	}

	// locks being released NOT immediately after the backup succeed
	// see https://github.com/percona/percona-backup-mongodb/blob/v1.1.3/agent/agent.go#L128-L143
	needToWait := pbm.WaitBackupStart + time.Second - time.Since(ts)
	if needToWait > 0 {
		log.Printf("waiting for the lock to be released for %s", needToWait)
		time.Sleep(needToWait)
	}
	log.Printf("backup finished '%s'\n", bcpName)
}

func (c *Cluster) SetBallastData(amount int64) {
	log.Println("set ballast data to", amount)
	cnt, err := c.mongos.SetBallast(amount)
	if err != nil {
		log.Fatalln("generating ballast:", err)
	}
	log.Println("ballast data:", cnt)
}

func (c *Cluster) DataChecker() func() {
	hashes1 := make(map[string]map[string]string)
	for name, s := range c.shards {
		h, err := s.DBhashes()
		if err != nil {
			log.Fatalf("get db hashes %s: %v\n", name, err)
		}
		log.Printf("current %s db hash %s\n", name, h["_all_"])
		hashes1[name] = h
	}

	return func() {
		log.Println("Checking restored backup")

		for name, s := range c.shards {
			h, err := s.DBhashes()
			if err != nil {
				log.Fatalf("get db hashes %s: %v\n", name, err)
			}
			if hashes1[name]["_all_"] != h["_all_"] {
				log.Fatalf("%s: hashes don't match. before %s now %s", name, hashes1[name]["_all_"], h["_all_"])
			}
		}
	}
}

// Flush removes all backups, restores and PITR chunks metadata from the PBM db
func (c *Cluster) Flush() error {
	cols := []string{
		pbm.BcpCollection,
		pbm.PITRChunksCollection,
		pbm.RestoresCollection,
	}
	for _, cl := range cols {
		_, err := c.mongopbm.Conn().Database(pbm.DB).Collection(cl).DeleteMany(context.Background(), bson.M{})
		if err != nil {
			return errors.Wrapf(err, "delete many from %s", cl)
		}
	}

	return nil
}

func (c *Cluster) FlushStorage() error {
	stg, err := c.mongopbm.Storage()
	if err != nil {
		return errors.Wrap(err, "get storage")
	}

	fls, err := stg.List("", "")
	if err != nil {
		return errors.Wrap(err, "get files list")
	}

	for _, f := range fls {
		err = stg.Delete(f.Name)
		if err != nil {
			log.Println("Warning: unable to delete", f.Name)
		}
	}

	return nil
}

func (c *Cluster) checkBackup(bcpName string, waitFor time.Duration) error {
	tmr := time.NewTimer(waitFor)
	tkr := time.NewTicker(500 * time.Millisecond)
	for {
		select {
		case <-tmr.C:
			sts, err := c.pbm.RunCmd("pbm", "status")
			if err != nil {
				return errors.Wrap(err, "timeout reached. pbm status")
			}
			return errors.Errorf("timeout reached. pbm status:\n%s", sts)
		case <-tkr.C:
			m, err := c.mongopbm.GetBackupMeta(bcpName)
			if errors.Is(err, pbm.ErrNotFound) {
				continue
			}
			if err != nil {
				return errors.Wrap(err, "get backup meta")
			}
			switch m.Status {
			case pbm.StatusDone:
				// to be sure the lock is released
				time.Sleep(time.Second * 3)
				return nil
			case pbm.StatusError:
				return m.Error()
			}
		}
	}
}

func mgoConn(ctx context.Context, uri string) *pbmt.Mongo {
	m, err := pbmt.NewMongo(ctx, uri)
	if err != nil {
		log.Fatalln("connect to mongo:", err)
	}
	log.Println("connected to", uri)
	return m
}

func pbmConn(ctx context.Context, uri string) *pbmt.MongoPBM {
	m, err := pbmt.NewMongoPBM(ctx, uri)
	if err != nil {
		log.Fatalln("connect to mongo:", err)
	}
	log.Println("connected to", uri)
	return m
}<|MERGE_RESOLUTION|>--- conflicted
+++ resolved
@@ -53,11 +53,7 @@
 		c.shards[name] = mgoConn(ctx, uri)
 	}
 
-<<<<<<< HEAD
-	pbmObj, err := pbmt.NewCtl(c.ctx, cfg.DockerSocket, cfg.PbmContainer)
-=======
-	pbmObj, err := pbm.NewCtl(c.ctx, cfg.DockerURI, cfg.PbmContainer)
->>>>>>> 5d2c6eeb
+	pbmObj, err := pbmt.NewCtl(c.ctx, cfg.DockerURI, cfg.PbmContainer)
 	if err != nil {
 		log.Fatalln("connect to mongo:", err)
 	}
@@ -65,11 +61,7 @@
 
 	c.pbm = pbmObj
 
-<<<<<<< HEAD
-	c.docker, err = pbmt.NewDocker(c.ctx, cfg.DockerSocket)
-=======
-	c.docker, err = pbm.NewDocker(c.ctx, cfg.DockerURI)
->>>>>>> 5d2c6eeb
+	c.docker, err = pbmt.NewDocker(c.ctx, cfg.DockerURI)
 	if err != nil {
 		log.Fatalln("connect to docker:", err)
 	}
