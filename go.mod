module github.com/percona/percona-backup-mongodb

go 1.22

require (
	github.com/Azure/azure-sdk-for-go/sdk/azcore v1.10.0
	github.com/Azure/azure-sdk-for-go/sdk/storage/azblob v1.3.1
	github.com/alecthomas/kingpin v2.2.6+incompatible
	github.com/aws/aws-sdk-go v1.55.5
	github.com/docker/docker v27.1.1+incompatible
	github.com/fsnotify/fsnotify v1.7.0
	github.com/golang/snappy v0.0.4
	github.com/google/uuid v1.6.0
	github.com/klauspost/compress v1.17.8
	github.com/klauspost/pgzip v1.2.6
	github.com/mongodb/mongo-tools v0.0.0-20240723193119-837c2bc263f4
	github.com/pierrec/lz4 v2.6.1+incompatible
	github.com/pkg/errors v0.9.1
	github.com/spf13/cobra v1.8.1
	github.com/spf13/viper v1.19.0
	go.mongodb.org/mongo-driver v1.16.0
	golang.org/x/mod v0.19.0
	golang.org/x/sync v0.10.0
	gopkg.in/yaml.v2 v2.4.0
)

require (
	github.com/Azure/azure-sdk-for-go/sdk/internal v1.5.2 // indirect
	github.com/Microsoft/go-winio v0.4.14 // indirect
	github.com/alecthomas/template v0.0.0-20190718012654-fb15b899a751 // indirect
	github.com/alecthomas/units v0.0.0-20231202071711-9a357b53e9c9 // indirect
	github.com/containerd/log v0.1.0 // indirect
	github.com/distribution/reference v0.5.0 // indirect
	github.com/docker/go-connections v0.5.0 // indirect
	github.com/docker/go-units v0.5.0 // indirect
	github.com/felixge/httpsnoop v1.0.4 // indirect
	github.com/go-logr/logr v1.4.1 // indirect
	github.com/go-logr/stdr v1.2.2 // indirect
	github.com/gogo/protobuf v1.3.2 // indirect
	github.com/hashicorp/hcl v1.0.0 // indirect
	github.com/inconshreveable/mousetrap v1.1.0 // indirect
	github.com/jessevdk/go-flags v1.5.0 // indirect
	github.com/jmespath/go-jmespath v0.4.0 // indirect
	github.com/magiconair/properties v1.8.7 // indirect
	github.com/mitchellh/mapstructure v1.5.0 // indirect
	github.com/moby/docker-image-spec v1.3.1 // indirect
	github.com/moby/term v0.5.0 // indirect
	github.com/montanaflynn/stats v0.7.1 // indirect
	github.com/morikuni/aec v1.0.0 // indirect
	github.com/opencontainers/go-digest v1.0.0 // indirect
	github.com/opencontainers/image-spec v1.1.0 // indirect
	github.com/pelletier/go-toml/v2 v2.2.2 // indirect
	github.com/sagikazarmark/locafero v0.4.0 // indirect
	github.com/sagikazarmark/slog-shim v0.1.0 // indirect
	github.com/sourcegraph/conc v0.3.0 // indirect
	github.com/spf13/afero v1.11.0 // indirect
	github.com/spf13/cast v1.6.0 // indirect
	github.com/spf13/pflag v1.0.5 // indirect
	github.com/subosito/gotenv v1.6.0 // indirect
	github.com/xdg-go/pbkdf2 v1.0.0 // indirect
	github.com/xdg-go/scram v1.1.2 // indirect
	github.com/xdg-go/stringprep v1.0.4 // indirect
	github.com/youmark/pkcs8 v0.0.0-20201027041543-1326539a0a0a // indirect
	go.opentelemetry.io/contrib/instrumentation/net/http/otelhttp v0.49.0 // indirect
	go.opentelemetry.io/otel v1.24.0 // indirect
	go.opentelemetry.io/otel/exporters/otlp/otlptrace/otlptracehttp v1.24.0 // indirect
	go.opentelemetry.io/otel/metric v1.24.0 // indirect
	go.opentelemetry.io/otel/sdk v1.24.0 // indirect
	go.opentelemetry.io/otel/trace v1.24.0 // indirect
<<<<<<< HEAD
	go.uber.org/atomic v1.9.0 // indirect
	go.uber.org/multierr v1.9.0 // indirect
	golang.org/x/crypto v0.25.0 // indirect
	golang.org/x/exp v0.0.0-20240529005216-23cca8864a10 // indirect
	golang.org/x/net v0.25.0 // indirect
	golang.org/x/sys v0.22.0 // indirect
	golang.org/x/term v0.22.0 // indirect
	golang.org/x/text v0.16.0 // indirect
	gopkg.in/ini.v1 v1.67.0 // indirect
	gopkg.in/yaml.v3 v3.0.1 // indirect
=======
	golang.org/x/crypto v0.31.0 // indirect
	golang.org/x/exp v0.0.0-20240529005216-23cca8864a10 // indirect
	golang.org/x/net v0.25.0 // indirect
	golang.org/x/sys v0.28.0 // indirect
	golang.org/x/term v0.27.0 // indirect
	golang.org/x/text v0.21.0 // indirect
	golang.org/x/time v0.5.0 // indirect
>>>>>>> 15b51a88
	gotest.tools/v3 v3.5.1 // indirect
)<|MERGE_RESOLUTION|>--- conflicted
+++ resolved
@@ -34,6 +34,7 @@
 	github.com/docker/go-connections v0.5.0 // indirect
 	github.com/docker/go-units v0.5.0 // indirect
 	github.com/felixge/httpsnoop v1.0.4 // indirect
+	github.com/frankban/quicktest v1.14.6 // indirect
 	github.com/go-logr/logr v1.4.1 // indirect
 	github.com/go-logr/stdr v1.2.2 // indirect
 	github.com/gogo/protobuf v1.3.2 // indirect
@@ -67,18 +68,8 @@
 	go.opentelemetry.io/otel/metric v1.24.0 // indirect
 	go.opentelemetry.io/otel/sdk v1.24.0 // indirect
 	go.opentelemetry.io/otel/trace v1.24.0 // indirect
-<<<<<<< HEAD
 	go.uber.org/atomic v1.9.0 // indirect
 	go.uber.org/multierr v1.9.0 // indirect
-	golang.org/x/crypto v0.25.0 // indirect
-	golang.org/x/exp v0.0.0-20240529005216-23cca8864a10 // indirect
-	golang.org/x/net v0.25.0 // indirect
-	golang.org/x/sys v0.22.0 // indirect
-	golang.org/x/term v0.22.0 // indirect
-	golang.org/x/text v0.16.0 // indirect
-	gopkg.in/ini.v1 v1.67.0 // indirect
-	gopkg.in/yaml.v3 v3.0.1 // indirect
-=======
 	golang.org/x/crypto v0.31.0 // indirect
 	golang.org/x/exp v0.0.0-20240529005216-23cca8864a10 // indirect
 	golang.org/x/net v0.25.0 // indirect
@@ -86,6 +77,7 @@
 	golang.org/x/term v0.27.0 // indirect
 	golang.org/x/text v0.21.0 // indirect
 	golang.org/x/time v0.5.0 // indirect
->>>>>>> 15b51a88
+	gopkg.in/ini.v1 v1.67.0 // indirect
+	gopkg.in/yaml.v3 v3.0.1 // indirect
 	gotest.tools/v3 v3.5.1 // indirect
 )