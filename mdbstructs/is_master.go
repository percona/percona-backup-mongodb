--- conflicted
+++ resolved
@@ -8,11 +8,7 @@
 
 // IsMaster represents the document returned by db.runCommand( { isMaster: 1 } )
 type IsMaster struct {
-<<<<<<< HEAD
-	Hosts                        []string  `bson:"hosts"`
-=======
 	Hosts                        []string  `bson:"hosts,omitempty"`
->>>>>>> cc0c6c9a
 	IsMaster                     bool      `bson:"ismaster"`
 	Msg                          string    `bson:"msg"`
 	MaxBsonObjectSise            int64     `bson:"maxBsonObjectSize"`
@@ -24,18 +20,6 @@
 	MinWireVersion               int64     `bson:"minWireVersion"`
 	Ok                           int       `bson:"ok"`
 	SetName                      string    `bson:"setName,omitempty"`
-<<<<<<< HEAD
-	SetVersion                   string    `bson:"setVersion"`
-	Primary                      string    `bson:"primary"`
-	Secondary                    bool      `bson:"secondary"`
-	ConfigSvr                    int       `bson:"configsvr,omitempty"`
-	Me                           string    `bson:"me"`
-	LastWrite                    struct {
-		OpTime           *OpTime   `bson:"opTime"`
-		LastWriteDate    time.Time `bson:"lastWriteDate"`
-		MajorityOpTime   *OpTime   `bson:"majorityTime"`
-		MajoriyWriteDate time.Time `bson:"majorityWriteDate"`
-=======
 	SetVersion                   string    `bson:"setVersion,omitempty"`
 	Primary                      string    `bson:"primary,omitempty"`
 	Secondary                    bool      `bson:"secondary,omitempty"`
@@ -47,7 +31,6 @@
 		LastWriteDate     time.Time `bson:"lastWriteDate"`
 		MajorityOpTime    *OpTime   `bson:"majorityTime"`
 		MajorityWriteDate time.Time `bson:"majorityWriteDate"`
->>>>>>> cc0c6c9a
 	} `bson:"lastWrite"`
 	ClusterTime       *ClusterTime         `bson:"$clusterTime,omitempty"`
 	ConfigServerState *ConfigServerState   `bson:"$configServerState,omitempty"`
