--- conflicted
+++ resolved
@@ -59,16 +59,8 @@
 	Term      int64               `bson:"t,omitempty"`
 	UI        *bson.Binary        `bson:"ui,omitempty"`
 	WallTime  time.Time           `bson:"wall,omitempty"`
-<<<<<<< HEAD
-=======
 }
 
 type OplogTimestampOnly struct {
 	Timestamp bson.MongoTimestamp `bson:"ts"`
-}
-
-type OplogPosition struct {
-	Timestamp bson.MongoTimestamp
-	HistoryID int64
->>>>>>> a6378a93
 }