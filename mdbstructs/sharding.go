package mdbstructs

import "github.com/globalsign/mgo/bson"

// Shard reflects a document in the config server 'config.shards'
// collection (or the 'shards' array of the 'listShards' server
// command).
//
// https://docs.mongodb.com/manual/reference/config-database/#config.shards
//
type Shard struct {
	Id    string `bson:"_id"`
	Host  string `bson:"host"`
	State int    `bson:"state"`
}

// ListShards reflects the output of the MongoDB 'listShards' command.
//
// https://docs.mongodb.com/manual/reference/command/listShards/
//
type ListShards struct {
	Shards        []*Shard             `bson:"shards"`
	Ok            int                  `bson:"ok"`
	OperationTime *bson.MongoTimestamp `bson:"operationTime"`
	ClusterTime   *ClusterTime         `bson:"$clusterTime"`
}

// ShardIdentity reflects the "shardIdentity" document of "system.version"
// on shard Mongod servers.
type ShardIdentity struct {
	ClusterId                 bson.ObjectId `bson:"clusterId"`
	ShardName                 string        `bson:"shardName"`
	ConfigsvrConnectionString string        `bson:"configsvrConnectionString"`
}

type ConfigServerState struct {
	OpTime *OpTime `bson:"opTime"`
<<<<<<< HEAD
=======
}

var BalancerMode string

const (
	BalancerModeFull BalancerMode = "full"
	BalancerModeOff  BalancerMode = "off"
)

type BalancerStatus struct {
	Mode              BalancerMode   `bson:"mode"`
	InBalancerRound   bool           `bson:"inBalancerRound"`
	NumBalancerRounds int64          `bson:"numBalancerRounds"`
	Ok                int            `bson:"ok"`
	ClusterTime       *ClusterTime   `bson:"$clusterTime,omitempty"`
	OperationTime     *OperationTime `bson:"operationTime,omitempty"`
>>>>>>> cc0c6c9a
}<|MERGE_RESOLUTION|>--- conflicted
+++ resolved
@@ -35,8 +35,6 @@
 
 type ConfigServerState struct {
 	OpTime *OpTime `bson:"opTime"`
-<<<<<<< HEAD
-=======
 }
 
 var BalancerMode string
@@ -53,5 +51,4 @@
 	Ok                int            `bson:"ok"`
 	ClusterTime       *ClusterTime   `bson:"$clusterTime,omitempty"`
 	OperationTime     *OperationTime `bson:"operationTime,omitempty"`
->>>>>>> cc0c6c9a
 }