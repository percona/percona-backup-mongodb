--- conflicted
+++ resolved
@@ -25,13 +25,8 @@
 ## When undefined, backups are saved at the root of the bucket.
 #     prefix:  
 
-<<<<<<< HEAD
 ## An optional custom URL to access the bucket. Useful for S3-compatible storage (e.g. MinIO)
-#     endpointURL: 
-=======
-## The URL to access the bucket for MinIO
 #     endpointUrl: 
->>>>>>> f4b88100
 
 ## S3 access credentials.
 #     credentials:
