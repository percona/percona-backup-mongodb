--- conflicted
+++ resolved
@@ -70,12 +70,12 @@
 	}
 
 	meta := &pbm.BackupMeta{
-<<<<<<< HEAD
 		Type:        b.typ,
 		OPID:        opid.String(),
 		Name:        bcp.Name,
 		Namespaces:  bcp.Namespaces,
 		Compression: bcp.Compression,
+		Store:       store,
 		StartTS:     time.Now().Unix(),
 		Status:      pbm.StatusStarting,
 		Replsets:    []pbm.BackupReplset{},
@@ -84,26 +84,11 @@
 		// the driver (mongo?) sets TS to the current wall clock if TS was 0, so have to init with 1
 		FirstWriteTS:   primitive.Timestamp{T: 1, I: 1},
 		PBMVersion:     version.Current().Version,
-=======
-		Type:           b.typ,
-		OPID:           opid.String(),
-		Name:           bcp.Name,
-		Namespaces:     bcp.Namespaces,
-		Compression:    bcp.Compression,
-		Store:          store,
-		StartTS:        time.Now().Unix(),
-		Status:         pbm.StatusStarting,
-		Replsets:       []pbm.BackupReplset{},
-		LastWriteTS:    primitive.Timestamp{T: 1, I: 1}, // the driver (mongo?) sets TS to the current wall clock if TS was 0, so have to init with 1
-		FirstWriteTS:   primitive.Timestamp{T: 1, I: 1}, // the driver (mongo?) sets TS to the current wall clock if TS was 0, so have to init with 1
-		PBMVersion:     version.DefaultInfo.Version,
->>>>>>> 5d2c6eeb
 		Nomination:     []pbm.BackupRsNomination{},
 		BalancerStatus: balancer,
 		Hb:             ts,
 	}
 
-<<<<<<< HEAD
 	cfg, err := b.cn.GetConfig()
 	if errors.Is(err, pbm.ErrStorageUndefined) {
 		return errors.New("backups cannot be saved because PBM storage configuration hasn't been set yet")
@@ -112,8 +97,6 @@
 	}
 	meta.Store = cfg.Storage
 
-=======
->>>>>>> 5d2c6eeb
 	ver, err := b.node.GetMongoVersion()
 	if err != nil {
 		return errors.WithMessage(err, "get mongo version")
