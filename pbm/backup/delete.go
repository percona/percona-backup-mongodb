package backup

import (
	"context"
	"time"

	"go.mongodb.org/mongo-driver/bson"
	"go.mongodb.org/mongo-driver/bson/primitive"
	"go.mongodb.org/mongo-driver/mongo"
	"go.mongodb.org/mongo-driver/mongo/options"

	"github.com/percona/percona-backup-mongodb/pbm/config"
	"github.com/percona/percona-backup-mongodb/pbm/connect"
	"github.com/percona/percona-backup-mongodb/pbm/defs"
	"github.com/percona/percona-backup-mongodb/pbm/errors"
	"github.com/percona/percona-backup-mongodb/pbm/log"
	"github.com/percona/percona-backup-mongodb/pbm/oplog"
	"github.com/percona/percona-backup-mongodb/pbm/util"
)

const SelectiveBackup defs.BackupType = "selective"

var ErrInvalidDeleteBackupType = errors.New("invalid backup type")

func ParseDeleteBackupType(s string) (defs.BackupType, error) {
	if s == "" {
		return "", nil
	}

	switch s {
	case
		string(defs.PhysicalBackup),
		string(defs.ExternalBackup),
		string(defs.IncrementalBackup),
		string(defs.LogicalBackup),
		string(SelectiveBackup):
		return defs.BackupType(s), nil
	}

	return "", ErrInvalidDeleteBackupType
}

var (
	ErrBackupInProgress     = errors.New("backup is in progress")
	ErrIncrementalBackup    = errors.New("backup is incremental")
	ErrNonIncrementalBackup = errors.New("backup is not incremental")
	ErrNotBaseIncrement     = errors.New("backup is not base increment")
	ErrBaseForPITR          = errors.New("cannot delete the last PITR base snapshot while PITR is enabled")
)

type CleanupInfo struct {
	Backups []BackupMeta       `json:"backups"`
	Chunks  []oplog.OplogChunk `json:"chunks"`
}

// DeleteBackup deletes backup with the given name from the current storage
// and pbm database
func DeleteBackup(ctx context.Context, conn connect.Client, name string) error {
	bcp, err := NewDBManager(conn).GetBackupByName(ctx, name)
	if err != nil {
		return errors.Wrap(err, "get backup meta")
	}

	if bcp.Type == defs.IncrementalBackup {
		return deleteIncremetalChainImpl(ctx, conn, bcp)
	}

	return deleteBackupImpl(ctx, conn, bcp)
}

func deleteBackupImpl(ctx context.Context, conn connect.Client, bcp *BackupMeta) error {
	err := CanDeleteBackup(ctx, conn, bcp)
	if err != nil {
		return err
	}

<<<<<<< HEAD
	stg, err := util.GetStorage(ctx, conn, log.LogEventFromContext(ctx))
=======
	stg, err := util.StorageFromConfig(&bcp.Store.StorageConf, log.LogEventFromContext(ctx))
>>>>>>> 5fa3b91c
	if err != nil {
		return errors.Wrap(err, "get storage")
	}

	err = DeleteBackupFiles(bcp, stg)
	if err != nil {
		return errors.Wrap(err, "delete files from storage")
	}

	_, err = conn.BcpCollection().DeleteOne(ctx, bson.M{"name": bcp.Name})
	if err != nil {
		return errors.Wrap(err, "delete metadata from db")
	}

	return nil
}

func deleteIncremetalChainImpl(ctx context.Context, conn connect.Client, bcp *BackupMeta) error {
	increments, err := FetchAllIncrements(ctx, conn, bcp)
	if err != nil {
		return err
	}

	err = CanDeleteIncrementalChain(ctx, conn, bcp, increments)
	if err != nil {
		return err
	}

	all := []*BackupMeta{bcp}
	for _, bcps := range increments {
		all = append(all, bcps...)
	}

<<<<<<< HEAD
	stg, err := util.GetStorage(ctx, conn, log.LogEventFromContext(ctx))
=======
	stg, err := util.StorageFromConfig(&bcp.Store.StorageConf, log.LogEventFromContext(ctx))
>>>>>>> 5fa3b91c
	if err != nil {
		return errors.Wrap(err, "get storage")
	}

	for i := len(all) - 1; i >= 0; i-- {
		bcp := all[i]

		err = DeleteBackupFiles(bcp, stg)
		if err != nil {
			return errors.Wrap(err, "delete files from storage")
		}

		_, err = conn.BcpCollection().DeleteOne(ctx, bson.M{"name": bcp.Name})
		if err != nil {
			return errors.Wrap(err, "delete metadata from db")
		}

	}

	return nil
}

func CanDeleteBackup(ctx context.Context, conn connect.Client, bcp *BackupMeta) error {
	if bcp.Status.IsRunning() {
		return ErrBackupInProgress
	}
	if !isValidBaseSnapshot(bcp) {
		return nil
	}
	if bcp.Type == defs.IncrementalBackup {
		return ErrIncrementalBackup
	}

	required, err := isRequiredForOplogSlicing(ctx, conn, bcp.LastWriteTS, primitive.Timestamp{})
	if err != nil {
		return errors.Wrap(err, "check pitr requirements")
	}
	if required {
		return ErrBaseForPITR
	}

	return nil
}

func CanDeleteIncrementalChain(
	ctx context.Context,
	conn connect.Client,
	base *BackupMeta,
	increments [][]*BackupMeta,
) error {
	if base.Status.IsRunning() {
		return ErrBackupInProgress
	}
	if base.Type != defs.IncrementalBackup {
		return ErrNonIncrementalBackup
	}
	if base.SrcBackup != "" {
		return ErrNotBaseIncrement
	}

	lastWrite := base.LastWriteTS
	for _, incs := range increments {
		for _, inc := range incs {
			if inc.Status == defs.StatusDone {
				lastWrite = inc.LastWriteTS
			}
		}
	}

	required, err := isRequiredForOplogSlicing(ctx, conn, lastWrite, base.LastWriteTS)
	if err != nil {
		return errors.Wrap(err, "check pitr requirements")
	}
	if required {
		return ErrBaseForPITR
	}

	return nil
}

func FetchAllIncrements(
	ctx context.Context,
	conn connect.Client,
	base *BackupMeta,
) ([][]*BackupMeta, error) {
	if base.SrcBackup != "" {
		return nil, ErrNotBaseIncrement
	}

	chain := [][]*BackupMeta{}

	lastInc := base
	for {
		cur, err := conn.BcpCollection().Find(ctx, bson.D{{"src_backup", lastInc.Name}})
		if err != nil {
			return nil, errors.Wrap(err, "query")
		}

		increments := []*BackupMeta{}
		if err := cur.All(ctx, &increments); err != nil {
			return nil, errors.Wrap(err, "decode")
		}
		if len(increments) == 0 {
			// no more increments
			break
		}

		chain = append(chain, increments)
		succ := &BackupMeta{}
		for _, inc := range increments {
			if inc.Status == defs.StatusDone {
				succ = inc
			}
		}
		if succ == nil {
			// no more successful increments (and no more following)
			break
		}

		lastInc = succ
	}

	return chain, nil
}

func isSourceForIncremental(
	ctx context.Context,
	conn connect.Client,
	bcpName string,
) (bool, error) {
	// check if there is an increment based on the backup
	f := bson.D{
		{"src_backup", bcpName},
		{"status", bson.M{"$nin": bson.A{defs.StatusCancelled, defs.StatusError}}},
	}
	res := conn.BcpCollection().FindOne(ctx, f)
	if err := res.Err(); err != nil {
		if errors.Is(err, mongo.ErrNoDocuments) {
			// the backup is the last increment in the chain
			return false, nil
		}
		return false, errors.Wrap(err, "query")
	}

	return true, nil
}

func isValidBaseSnapshot(bcp *BackupMeta) bool {
	if bcp.Status != defs.StatusDone {
		return false
	}
	if bcp.Type == defs.ExternalBackup {
		return false
	}
	if util.IsSelective(bcp.Namespaces) {
		return false
	}

	return true
}

func isRequiredForOplogSlicing(
	ctx context.Context,
	conn connect.Client,
	lw primitive.Timestamp,
	baseLW primitive.Timestamp,
) (bool, error) {
	enabled, oplogOnly, err := config.IsPITREnabled(ctx, conn)
	if err != nil {
		return false, err
	}
	if !enabled || oplogOnly {
		return false, nil
	}

	nextRestoreTime, err := FindBaseSnapshotLWAfter(ctx, conn, lw)
	if err != nil {
		return false, errors.Wrap(err, "find next snapshot")
	}
	if !nextRestoreTime.IsZero() {
		// there is another valid base snapshot for oplog slicing
		return false, nil
	}

	prevRestoreTime, err := FindBaseSnapshotLWBefore(ctx, conn, lw, baseLW)
	if err != nil {
		return false, errors.Wrap(err, "find previous snapshot")
	}

	timelines, err := oplog.PITRTimelinesBetween(ctx, conn, prevRestoreTime, lw)
	if err != nil {
		return false, errors.Wrap(err, "get oplog range from previous backup")
	}
	// check if there is a gap (missed ops) in oplog range between previous and following backup restore_to time
	if len(timelines) != 1 || prevRestoreTime.T >= timelines[0].Start {
		return false, nil
	}

	return true, nil
}

// DeleteBackupBefore deletes backups which are older than given time
func DeleteBackupBefore(
	ctx context.Context,
	conn connect.Client,
	t time.Time,
	bcpType defs.BackupType,
) error {
	backups, err := ListDeleteBackupBefore(ctx, conn, primitive.Timestamp{T: uint32(t.Unix())}, bcpType)
	if err != nil {
		return err
	}
	if len(backups) == 0 {
		return nil
	}

	stg, err := util.GetStorage(ctx, conn, log.LogEventFromContext(ctx))
	if err != nil {
		return errors.Wrap(err, "get storage")
	}

	for i := range backups {
		bcp := &backups[i]

		err := DeleteBackupFiles(bcp, stg)
		if err != nil {
			return errors.Wrapf(err, "delete files from storage for %q", bcp.Name)
		}

		_, err = conn.BcpCollection().DeleteOne(ctx, bson.M{"name": bcp.Name})
		if err != nil {
			return errors.Wrapf(err, "delete metadata from db for %q", bcp.Name)
		}
	}

	return nil
}

func ListDeleteBackupBefore(
	ctx context.Context,
	conn connect.Client,
	ts primitive.Timestamp,
	bcpType defs.BackupType,
) ([]BackupMeta, error) {
	info, err := MakeCleanupInfo(ctx, conn, ts)
	if err != nil {
		return nil, err
	}
	if len(info.Backups) == 0 {
		return nil, nil
	}
	if bcpType == "" {
		return info.Backups, nil
	}

	pred := func(m *BackupMeta) bool { return m.Type == bcpType }
	switch bcpType {
	case defs.LogicalBackup:
		pred = func(m *BackupMeta) bool {
			return m.Type == defs.LogicalBackup && !util.IsSelective(m.Namespaces)
		}
	case SelectiveBackup:
		pred = func(m *BackupMeta) bool { return util.IsSelective(m.Namespaces) }
	}

	rv := []BackupMeta{}
	for i := range info.Backups {
		if pred(&info.Backups[i]) {
			rv = append(rv, info.Backups[i])
		}
	}

	return rv, nil
}

func MakeCleanupInfo(ctx context.Context, conn connect.Client, ts primitive.Timestamp) (CleanupInfo, error) {
	backups, err := listBackupsBefore(ctx, conn, primitive.Timestamp{T: ts.T + 1})
	if err != nil {
		return CleanupInfo{}, errors.Wrap(err, "list backups before")
	}
	chunks, err := listChunksBefore(ctx, conn, ts)
	if err != nil {
		return CleanupInfo{}, errors.Wrap(err, "list chunks before")
	}
	if len(backups) == 0 {
		return CleanupInfo{Backups: backups, Chunks: chunks}, nil
	}

	if r := &backups[len(backups)-1]; r.LastWriteTS.T == ts.T {
		// there is a backup at the `ts`
		backups = backups[:len(backups)-1]

		if isValidBaseSnapshot(r) {
			// it can be used to fully restore data to the `ts` state.
			// no need to exclude any backups and chunks before the `ts`.
			// except increments that is base for following increment (after `ts`) must be excluded
			backups, err = extractLastIncrementalChain(ctx, conn, backups)
			if err != nil {
				return CleanupInfo{}, errors.Wrap(err, "extract last incremental chain")
			}

			beforeChunks := make([]oplog.OplogChunk, 0, len(chunks))
			for _, chunk := range chunks {
				if !chunk.EndTS.After(r.LastWriteTS) {
					beforeChunks = append(beforeChunks, chunk)
				}
			}
			chunks = beforeChunks

			return CleanupInfo{Backups: backups, Chunks: chunks}, nil
		}
	}

	baseIndex := len(backups) - 1
	for ; baseIndex != -1; baseIndex-- {
		if isValidBaseSnapshot(&backups[baseIndex]) {
			break
		}
	}
	if baseIndex == -1 {
		// no valid base snapshot to exclude

		beforeChunks := make([]oplog.OplogChunk, 0, len(chunks))
		for _, chunk := range chunks {
			if !chunk.EndTS.After(ts) {
				beforeChunks = append(beforeChunks, chunk)
			}
		}
		chunks = beforeChunks

		return CleanupInfo{Backups: backups, Chunks: chunks}, nil
	}

	beforeChunks := []oplog.OplogChunk{}
	afterChunks := []oplog.OplogChunk{}
	for _, chunk := range chunks {
		if !chunk.EndTS.After(backups[baseIndex].LastWriteTS) {
			beforeChunks = append(beforeChunks, chunk)
		} else {
			// keep chunks after the last base snapshot restore time
			// the backup may be excluded
			afterChunks = append(afterChunks, chunk)
		}
	}

	if oplog.HasSingleTimelineToCover(afterChunks, backups[baseIndex].LastWriteTS.T, ts.T) {
		// there is single continuous oplog range between snapshot and ts.
		// keep the backup and chunks to be able to restore to the ts
		copy(backups[baseIndex:], backups[baseIndex+1:])
		backups = backups[:len(backups)-1]
		chunks = beforeChunks
	} else {
		// no chunks yet but if PITR is ON, the backup can be base snapshot for it
		enabled, oplogOnly, err := config.IsPITREnabled(ctx, conn)
		if err != nil {
			return CleanupInfo{}, errors.Wrap(err, "get PITR status")
		}
		if enabled && !oplogOnly {
			nextRestoreTime, err := FindBaseSnapshotLWAfter(ctx, conn, ts)
			if err != nil {
				return CleanupInfo{}, errors.Wrap(err, "find next snapshot")
			}

			if nextRestoreTime.IsZero() {
				// it is not the last base snapshot for PITR
				copy(backups[baseIndex:], backups[baseIndex+1:])
				backups = backups[:len(backups)-1]
				chunks = beforeChunks
			}
		}
	}

	// exclude increments that is base for following increment (after `ts`)
	backups, err = extractLastIncrementalChain(ctx, conn, backups)
	if err != nil {
		return CleanupInfo{}, errors.Wrap(err, "extract last incremental chain")
	}

	return CleanupInfo{Backups: backups, Chunks: chunks}, nil
}

// listBackupsBefore returns backups with restore cluster time less than or equals to ts.
//
// It does not include backups stored on an external storages.
func listBackupsBefore(ctx context.Context, conn connect.Client, ts primitive.Timestamp) ([]BackupMeta, error) {
	f := bson.D{
		{"store.profile", nil},
		{"last_write_ts", bson.M{"$lt": ts}},
	}
	o := options.Find().SetSort(bson.D{{"last_write_ts", 1}})
	cur, err := conn.BcpCollection().Find(ctx, f, o)
	if err != nil {
		return nil, errors.Wrap(err, "query")
	}

	rv := []BackupMeta{}
	err = cur.All(ctx, &rv)
	return rv, errors.Wrap(err, "cursor: all")
}

// listChunksBefore returns oplog chunks that contain an op at the ts
func listChunksBefore(ctx context.Context, conn connect.Client, ts primitive.Timestamp) ([]oplog.OplogChunk, error) {
	f := bson.D{{"start_ts", bson.M{"$lt": ts}}}
	o := options.Find().SetSort(bson.D{{"start_ts", 1}})
	cur, err := conn.PITRChunksCollection().Find(ctx, f, o)
	if err != nil {
		return nil, errors.Wrap(err, "query")
	}

	rv := []oplog.OplogChunk{}
	err = cur.All(ctx, &rv)
	return rv, errors.Wrap(err, "cursor: all")
}

func extractLastIncrementalChain(
	ctx context.Context,
	conn connect.Client,
	bcps []BackupMeta,
) ([]BackupMeta, error) {
	// lookup for the last incremental
	i := len(bcps) - 1
	for ; i != -1; i-- {
		if bcps[i].Status != defs.StatusDone {
			continue
		}
		if bcps[i].Type == defs.IncrementalBackup {
			break
		}
	}
	if i == -1 {
		// not found
		return bcps, nil
	}

	isSource, err := isSourceForIncremental(ctx, conn, bcps[i].Name)
	if err != nil {
		return bcps, err
	}
	if !isSource {
		return bcps, nil
	}

	return extractIncrementalChain(bcps, i), nil
}

func extractIncrementalChain(bcps []BackupMeta, i int) []BackupMeta {
	for base := bcps[i].Name; i != -1; i-- {
		if bcps[i].Status != defs.StatusDone {
			continue
		}
		if bcps[i].Name != base {
			continue
		}
		base = bcps[i].SrcBackup

		// exclude the backup from slice by index
		copy(bcps[i:], bcps[i+1:])
		bcps = bcps[:len(bcps)-1]

		if base == "" {
			// the root/base of the chain
			break
		}
	}

	return bcps
}<|MERGE_RESOLUTION|>--- conflicted
+++ resolved
@@ -74,11 +74,7 @@
 		return err
 	}
 
-<<<<<<< HEAD
-	stg, err := util.GetStorage(ctx, conn, log.LogEventFromContext(ctx))
-=======
 	stg, err := util.StorageFromConfig(&bcp.Store.StorageConf, log.LogEventFromContext(ctx))
->>>>>>> 5fa3b91c
 	if err != nil {
 		return errors.Wrap(err, "get storage")
 	}
@@ -112,11 +108,7 @@
 		all = append(all, bcps...)
 	}
 
-<<<<<<< HEAD
-	stg, err := util.GetStorage(ctx, conn, log.LogEventFromContext(ctx))
-=======
 	stg, err := util.StorageFromConfig(&bcp.Store.StorageConf, log.LogEventFromContext(ctx))
->>>>>>> 5fa3b91c
 	if err != nil {
 		return errors.Wrap(err, "get storage")
 	}
