--- conflicted
+++ resolved
@@ -123,11 +123,7 @@
 const saveLastDistTxns = 100
 
 // NewOplogRestore creates an object for an oplog applying
-<<<<<<< HEAD
-func NewOplogRestore(dst *mongo.Client, sv *pbm.MongoVersion, unsafe, preserveUUID bool, ctxn chan pbm.RestoreTxn, txnErr chan error) (*OplogRestore, error) {
-=======
-func NewOplogRestore(dst *pbm.Node, ic *idx.IndexCatalog, sv *pbm.MongoVersion, unsafe, preserveUUID bool, ctxn chan pbm.RestoreTxn, txnErr chan error) (*OplogRestore, error) {
->>>>>>> 32e2bb5d
+func NewOplogRestore(dst *mongo.Client, ic *idx.IndexCatalog, sv *pbm.MongoVersion, unsafe, preserveUUID bool, ctxn chan pbm.RestoreTxn, txnErr chan error) (*OplogRestore, error) {
 	m, err := ns.NewMatcher(append(snapshot.ExcludeFromRestore, excludeFromOplog...))
 	if err != nil {
 		return nil, errors.Wrap(err, "create matcher for the collections exclude")
@@ -142,6 +138,9 @@
 		for i := 3 - len(v); i > 0; i-- {
 			v = append(v, 0)
 		}
+	}
+	if ic == nil {
+		ic = idx.NewIndexCatalog()
 	}
 	ver := &db.Version{v[0], v[1], v[2]}
 	return &OplogRestore{
