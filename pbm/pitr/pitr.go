--- conflicted
+++ resolved
@@ -257,16 +257,12 @@
 const LogStartMsg = "start_ok"
 
 // Stream streaming (saving) chunks of the oplog to the given storage
-<<<<<<< HEAD
 func (s *Slicer) Stream(
 	ctx context.Context,
 	backupSig <-chan *pbm.OPID,
 	compression compress.CompressionType,
-	level *int,
+	level *int, timeouts *pbm.BackupTimeouts,
 ) error {
-=======
-func (s *Slicer) Stream(ctx context.Context, backupSig <-chan *pbm.OPID, compression compress.CompressionType, level *int, timeouts *pbm.BackupTimeouts) error {
->>>>>>> 5d2c6eeb
 	if s.lastTS.T == 0 {
 		return errors.New("no starting point defined")
 	}
@@ -460,22 +456,14 @@
 	return time.Unix(int64(t.T), 0).UTC().Format("2006-01-02T15:04:05")
 }
 
-<<<<<<< HEAD
-func (s *Slicer) getOpLock(l *pbm.LockHeader) (pbm.LockData, error) {
+func (s *Slicer) getOpLock(l *pbm.LockHeader, t time.Duration) (pbm.LockData, error) {
 	tk := time.NewTicker(time.Second)
 	defer tk.Stop()
 
 	var lock pbm.LockData
-	for j := 0; j < int(pbm.WaitBackupStart.Seconds()); j++ {
+	for j := 0; j < int(t.Seconds()); j++ {
 		var err error
 		lock, err = s.pbm.GetLockData(l)
-=======
-func (s *Slicer) getOpLock(l *pbm.LockHeader, t time.Duration) (ld pbm.LockData, err error) {
-	tk := time.NewTicker(time.Second)
-	defer tk.Stop()
-	for j := 0; j < int(t.Seconds()); j++ {
-		ld, err = s.pbm.GetLockData(l)
->>>>>>> 5d2c6eeb
 		if err != nil && !errors.Is(err, mongo.ErrNoDocuments) {
 			return lock, errors.Wrap(err, "get")
 		}
@@ -488,19 +476,12 @@
 	return lock, nil
 }
 
-<<<<<<< HEAD
-func (s *Slicer) backupStartTS(opid string) (primitive.Timestamp, error) {
+func (s *Slicer) backupStartTS(opid string, t time.Duration) (primitive.Timestamp, error) {
 	var ts primitive.Timestamp
 	tk := time.NewTicker(time.Second)
 	defer tk.Stop()
 
-	for j := 0; j < int(pbm.WaitBackupStart.Seconds()); j++ {
-=======
-func (s *Slicer) backupStartTS(opid string, t time.Duration) (ts primitive.Timestamp, err error) {
-	tk := time.NewTicker(time.Second)
-	defer tk.Stop()
 	for j := 0; j < int(t.Seconds()); j++ {
->>>>>>> 5d2c6eeb
 		b, err := s.pbm.GetBackupByOPID(opid)
 		if err != nil && !errors.Is(err, pbm.ErrNotFound) {
 			return ts, errors.Wrap(err, "get backup meta")
