package restore

import (
	"bytes"
	"context"
	"fmt"
	"io"
	"path"
	"strings"
	"time"

<<<<<<< HEAD
	"github.com/mongodb/mongo-tools/common/db"
=======
	"github.com/golang/snappy"
	"github.com/mongodb/mongo-tools/common/bsonutil"
	"github.com/mongodb/mongo-tools/common/idx"
	"github.com/mongodb/mongo-tools/mongorestore"
>>>>>>> 32e2bb5d
	"github.com/pkg/errors"
	"go.mongodb.org/mongo-driver/bson"
	"go.mongodb.org/mongo-driver/bson/primitive"
	"go.mongodb.org/mongo-driver/mongo"

	"github.com/percona/percona-backup-mongodb/pbm"
	"github.com/percona/percona-backup-mongodb/pbm/archive"
	"github.com/percona/percona-backup-mongodb/pbm/compress"
	"github.com/percona/percona-backup-mongodb/pbm/log"
	"github.com/percona/percona-backup-mongodb/pbm/oplog"
	"github.com/percona/percona-backup-mongodb/pbm/sel"
	"github.com/percona/percona-backup-mongodb/pbm/snapshot"
	"github.com/percona/percona-backup-mongodb/pbm/storage"
	"github.com/percona/percona-backup-mongodb/version"
)

type Restore struct {
	name     string
	cn       *pbm.PBM
	node     *pbm.Node
	stopHB   chan struct{}
	nodeInfo *pbm.NodeInfo
	stg      storage.Storage
	// Shards to participate in restore. Num of shards in bcp could
	// be less than in the cluster and this is ok. Only these shards
	// would be expected to run restore (distributed transactions sync,
	//  status checks etc.)
	//
	// Only the restore leader would have this info.
	shards []pbm.Shard
	// rsMap is mapping between old and new replset names. used for data restore.
	// empty if all replset names are the same
	rsMap map[string]string
	// sMap is mapping between old and new shard names. used for router config update.
	// empty if all shard names are the same
	sMap map[string]string

	oplog *oplog.OplogRestore
	log   *log.Event
	opid  string

	indexCatalog *idx.IndexCatalog
}

// New creates a new restore object
func New(cn *pbm.PBM, node *pbm.Node, rsMap map[string]string) *Restore {
	if rsMap == nil {
		rsMap = make(map[string]string)
	}

	return &Restore{
		cn:    cn,
		node:  node,
		rsMap: rsMap,

		indexCatalog: idx.NewIndexCatalog(),
	}
}

// Close releases object resources.
// Should be run to avoid leaks.
func (r *Restore) Close() {
	if r.stopHB != nil {
		close(r.stopHB)
	}
}

func (r *Restore) exit(err error, l *log.Event) {
	if err != nil && !errors.Is(err, ErrNoDataForShard) {
		ferr := r.MarkFailed(err)
		if ferr != nil {
			l.Error("mark restore as failed `%v`: %v", err, ferr)
		}
	}

	r.Close()
}

// Snapshot do the snapshot's (mongo dump) restore
func (r *Restore) Snapshot(cmd *pbm.RestoreCmd, opid pbm.OPID, l *log.Event) (err error) {
	defer func() { r.exit(err, l) }() // !!! has to be in a closure

	bcp, err := SnapshotMeta(r.cn, cmd.BackupName, r.stg)
	if err != nil {
		return err
	}

	err = r.init(cmd.Name, opid, l)
	if err != nil {
		return err
	}

	nss := cmd.Namespaces
	if !sel.IsSelective(nss) {
		nss = bcp.Namespaces
	}

	err = r.cn.SetRestoreBackup(r.name, cmd.BackupName, nss)
	if err != nil {
		return errors.Wrap(err, "set backup name")
	}

	err = r.checkSnapshot(bcp)
	if err != nil {
		return err
	}

	err = r.setShards(bcp)
	if err != nil {
		return err
	}

	if r.nodeInfo.IsConfigSrv() {
		r.sMap = r.getShardMapping(bcp)
	}

	dump, oplog, err := r.snapshotObjects(bcp)
	if err != nil {
		return err
	}

	err = r.toState(pbm.StatusRunning, &pbm.WaitActionStart)
	if err != nil {
		return err
	}

	err = r.RunSnapshot(dump, bcp, nss)
	if err != nil {
		return err
	}

	err = r.toState(pbm.StatusDumpDone, nil)
	if err != nil {
		return err
	}

	oplogOption := &applyOplogOption{nss: nss}
	if r.nodeInfo.IsConfigSrv() && sel.IsSelective(nss) {
		oplogOption.nss = []string{"config.databases"}
		oplogOption.filter = newConfigsvrOpFilter(nss)
	}

	err = r.applyOplog([]pbm.OplogChunk{{
		RS:          r.nodeInfo.SetName,
		FName:       oplog,
		Compression: bcp.Compression,
		StartTS:     bcp.FirstWriteTS,
		EndTS:       bcp.LastWriteTS,
	}}, oplogOption)
	if err != nil {
		return err
	}

	err = r.restoreIndexes()
	if err != nil {
		return errors.WithMessage(err, "restore indexes")
	}

	if err = r.updateRouterConfig(r.cn.Context()); err != nil {
		return errors.WithMessage(err, "update router config")
	}

	return r.Done()
}

// newConfigsvrOpFilter filters out not needed ops during selective backup on configsvr
func newConfigsvrOpFilter(nss []string) oplog.OpFilter {
	selected := sel.MakeSelectedPred(nss)

	return func(r *oplog.Record) bool {
		if r.Namespace != "config.databases" {
			return false
		}

		// create/drop database and movePrimary ops contain o2._id with the database name
		for _, e := range r.Query {
			if e.Key != "_id" {
				continue
			}

			db, _ := e.Value.(string)
			return selected(db)
		}

		return false
	}
}

// PITR do the Point-in-Time Recovery
func (r *Restore) PITR(cmd *pbm.RestoreCmd, opid pbm.OPID, l *log.Event) (err error) {
	defer func() { r.exit(err, l) }() // !!! has to be in a closure

	err = r.init(cmd.Name, opid, l)
	if err != nil {
		return err
	}

	// tsTo := primitive.Timestamp{T: uint32(cmd.TS), I: uint32(cmd.I)}
	bcp, err := GetBaseBackup(r.cn, cmd.BackupName, cmd.OplogTS, r.stg)
	if err != nil {
		return errors.Wrap(err, "get base backup")
	}

	nss := cmd.Namespaces
	if len(nss) == 0 {
		nss = bcp.Namespaces
	}

	if r.nodeInfo.IsLeader() {
		err = r.cn.SetOplogTimestamps(r.name, 0, int64(cmd.OplogTS.T))
		if err != nil {
			return errors.Wrap(err, "set PITR timestamp")
		}
	}

	err = r.cn.SetRestoreBackup(r.name, bcp.Name, nss)
	if err != nil {
		return errors.Wrap(err, "set backup name")
	}

	err = r.checkSnapshot(bcp)
	if err != nil {
		return err
	}

	err = r.setShards(bcp)
	if err != nil {
		return err
	}

	bcpShards := make([]string, len(bcp.Replsets))
	for i := range bcp.Replsets {
		bcpShards[i] = bcp.Replsets[i].Name
	}

	if !Contains(bcpShards, pbm.MakeReverseRSMapFunc(r.rsMap)(r.nodeInfo.SetName)) {
		return r.Done() // skip. no backup for current rs
	}

	if r.nodeInfo.IsConfigSrv() {
		r.sMap = r.getShardMapping(bcp)
	}

	chunks, err := r.chunks(bcp.LastWriteTS, cmd.OplogTS)
	if err != nil {
		return err
	}

	dump, oplog, err := r.snapshotObjects(bcp)
	if err != nil {
		return err
	}

	err = r.toState(pbm.StatusRunning, &pbm.WaitActionStart)
	if err != nil {
		return err
	}

	err = r.RunSnapshot(dump, bcp, nss)
	if err != nil {
		return err
	}

	err = r.toState(pbm.StatusDumpDone, nil)
	if err != nil {
		return err
	}

	snapshotChunk := pbm.OplogChunk{
		RS:          r.nodeInfo.SetName,
		FName:       oplog,
		Compression: bcp.Compression,
		StartTS:     bcp.FirstWriteTS,
		EndTS:       bcp.LastWriteTS,
	}

	oplogOption := applyOplogOption{end: &cmd.OplogTS, nss: nss}
	if r.nodeInfo.IsConfigSrv() && sel.IsSelective(nss) {
		oplogOption.nss = []string{"config.databases"}
		oplogOption.filter = newConfigsvrOpFilter(nss)
	}

	err = r.applyOplog(append([]pbm.OplogChunk{snapshotChunk}, chunks...), &oplogOption)
	if err != nil {
		return err
	}

	err = r.restoreIndexes()
	if err != nil {
		return errors.WithMessage(err, "restore indexes")
	}

	if err = r.updateRouterConfig(r.cn.Context()); err != nil {
		return errors.WithMessage(err, "update router config")
	}

	return r.Done()
}

func (r *Restore) ReplayOplog(cmd *pbm.ReplayCmd, opid pbm.OPID, l *log.Event) (err error) {
	defer func() { r.exit(err, l) }() // !!! has to be in a closure

	if err = r.init(cmd.Name, opid, l); err != nil {
		return errors.Wrap(err, "init")
	}

	if !r.nodeInfo.IsPrimary {
		return errors.Errorf("%q is not primary", r.nodeInfo.SetName)
	}

	r.shards, err = r.cn.ClusterMembers()
	if err != nil {
		return errors.Wrap(err, "get cluster members")
	}

	if r.nodeInfo.IsLeader() {
		err := r.cn.SetOplogTimestamps(r.name, int64(cmd.Start.T), int64(cmd.End.T))
		if err != nil {
			return errors.Wrap(err, "set oplog timestamps")
		}
	}

	oplogShards, err := r.cn.AllOplogRSNames(r.cn.Context(), cmd.Start, cmd.End)
	if err != nil {
		return err
	}

	err = r.checkTopologyForOplog(r.cn.Context(), r.shards, oplogShards)
	if err != nil {
		return errors.WithMessage(err, "topology")
	}

	if !Contains(oplogShards, pbm.MakeReverseRSMapFunc(r.rsMap)(r.nodeInfo.SetName)) {
		return r.Done() // skip. no oplog for current rs
	}

	opChunks, err := r.chunks(cmd.Start, cmd.End)
	if err != nil {
		return err
	}

	err = r.toState(pbm.StatusRunning, &pbm.WaitActionStart)
	if err != nil {
		return err
	}

	oplogOption := applyOplogOption{
		start:  &cmd.Start,
		end:    &cmd.End,
		unsafe: true,
	}
	if err = r.applyOplog(opChunks, &oplogOption); err != nil {
		return err
	}

	return r.Done()
}

func (r *Restore) init(name string, opid pbm.OPID, l *log.Event) (err error) {
	r.log = l

	r.nodeInfo, err = r.node.GetInfo()
	if err != nil {
		return errors.Wrap(err, "get node data")
	}
	if r.nodeInfo.SetName == "" {
		return errors.Wrap(err, "unable to define replica set")
	}

	r.name = name
	r.opid = opid.String()
	if r.nodeInfo.IsLeader() {
		ts, err := r.cn.ClusterTime()
		if err != nil {
			return errors.Wrap(err, "init restore meta, read cluster time")
		}

		meta := &pbm.RestoreMeta{
			Type:     pbm.LogicalBackup,
			OPID:     r.opid,
			Name:     r.name,
			StartTS:  time.Now().Unix(),
			Status:   pbm.StatusStarting,
			Replsets: []pbm.RestoreReplset{},
			Hb:       ts,
		}
		err = r.cn.SetRestoreMeta(meta)
		if err != nil {
			return errors.Wrap(err, "write backup meta to db")
		}

		r.stopHB = make(chan struct{})
		go func() {
			tk := time.NewTicker(time.Second * 5)
			defer tk.Stop()
			for {
				select {
				case <-tk.C:
					err := r.cn.RestoreHB(r.name)
					if err != nil {
						l.Error("send heartbeat: %v", err)
					}
				case <-r.stopHB:
					return
				}
			}
		}()
	}

	// Waiting for StatusStarting to move further.
	// In case some preparations has to be done before the restore.
	err = r.waitForStatus(pbm.StatusStarting)
	if err != nil {
		return errors.Wrap(err, "waiting for start")
	}

	rsMeta := pbm.RestoreReplset{
		Name:       r.nodeInfo.SetName,
		StartTS:    time.Now().UTC().Unix(),
		Status:     pbm.StatusStarting,
		Conditions: pbm.Conditions{},
	}

	err = r.cn.AddRestoreRSMeta(r.name, rsMeta)
	if err != nil {
		return errors.Wrap(err, "add shard's metadata")
	}

	r.stg, err = r.cn.GetStorage(r.log)
	if err != nil {
		return errors.Wrap(err, "get backup storage")
	}

	return nil
}

func (r *Restore) checkTopologyForOplog(ctx context.Context, currShards []pbm.Shard, oplogShards []string) error {
	mapRS, mapRevRS := pbm.MakeRSMapFunc(r.rsMap), pbm.MakeReverseRSMapFunc(r.rsMap)

	shards := make(map[string]struct{}, len(currShards))
	for i := range r.shards {
		shards[r.shards[i].RS] = struct{}{}
	}

	var missed []string
	for _, rs := range oplogShards {
		name := mapRS(rs)
		if _, ok := shards[name]; !ok {
			missed = append(missed, name)
		} else if mapRevRS(name) != rs {
			missed = append(missed, name)
		}
	}

	if len(missed) != 0 {
		return errors.Errorf("missed replset %s", strings.Join(missed, ", "))
	}

	return nil
}

// chunks defines chunks of oplog slice in given range, ensures its integrity (timeline
// is contiguous - there are no gaps), checks for respective files on storage and returns
// chunks list if all checks passed
func (r *Restore) chunks(from, to primitive.Timestamp) ([]pbm.OplogChunk, error) {
	return chunks(r.cn, r.stg, from, to, r.nodeInfo.SetName, r.rsMap)
}

func SnapshotMeta(cn *pbm.PBM, backupName string, stg storage.Storage) (bcp *pbm.BackupMeta, err error) {
	bcp, err = cn.GetBackupMeta(backupName)
	if errors.Is(err, pbm.ErrNotFound) {
		bcp, err = GetMetaFromStore(stg, backupName)
	}
	if err != nil {
		return nil, errors.Wrap(err, "get backup metadata")
	}

	return bcp, nil
}

// setShards defines and set shards participating in the restore
// cluster migth have more shards then the backup and it's ok. But all
// backup's shards must have respective destination on the target cluster.
func (r *Restore) setShards(bcp *pbm.BackupMeta) error {
	s, err := r.cn.ClusterMembers()
	if err != nil {
		return errors.Wrap(err, "get cluster members")
	}

	fl := make(map[string]pbm.Shard, len(s))
	for _, rs := range s {
		fl[rs.RS] = rs
	}

	mapRS, mapRevRS := pbm.MakeRSMapFunc(r.rsMap), pbm.MakeReverseRSMapFunc(r.rsMap)

	var nors []string
	for _, sh := range bcp.Replsets {
		name := mapRS(sh.Name)
		rs, ok := fl[name]
		if !ok {
			nors = append(nors, name)
			continue
		} else if mapRevRS(name) != sh.Name {
			nors = append(nors, name)
			continue
		}

		r.shards = append(r.shards, rs)
	}

	if r.nodeInfo.IsLeader() && len(nors) > 0 {
		return errors.Errorf("extra/unknown replica set found in the backup: %s", strings.Join(nors, ", "))
	}

	return nil
}

var ErrNoDataForShard = errors.New("no data for shard")

func (r *Restore) snapshotObjects(bcp *pbm.BackupMeta) (dump, oplog string, err error) {
	mapRS := pbm.MakeRSMapFunc(r.rsMap)

	var ok bool
	for _, v := range bcp.Replsets {
		name := mapRS(v.Name)

		if name == r.nodeInfo.SetName {
			dump = v.DumpName
			oplog = v.OplogName
			ok = true
			break
		}
	}
	if !ok {
		if r.nodeInfo.IsLeader() {
			return "", "", errors.New("no data for the config server or sole rs in backup")
		}
		return "", "", ErrNoDataForShard
	}

	_, err = r.stg.FileStat(dump)
	if err != nil {
		return "", "", errors.Errorf("failed to ensure snapshot file %s: %v", dump, err)
	}

	_, err = r.stg.FileStat(oplog)
	if err != nil {
		return "", "", errors.Errorf("failed to ensure oplog file %s: %v", oplog, err)
	}

	return dump, oplog, nil
}

func (r *Restore) checkSnapshot(bcp *pbm.BackupMeta) error {
	if bcp.Status != pbm.StatusDone {
		return errors.Errorf("backup wasn't successful: status: %s, error: %s", bcp.Status, bcp.Error())
	}

	if !version.CompatibleWith(version.DefaultInfo.Version, pbm.BreakingChangesMap[bcp.Type]) {
		return errors.Errorf("backup PBM v%s is incompatible with the running PBM v%s", bcp.PBMVersion, version.DefaultInfo.Version)
	}

	if bcp.FCV != "" {
		fcv, err := r.node.GetFeatureCompatibilityVersion()
		if err != nil {
			return errors.WithMessage(err, "get featureCompatibilityVersion")
		}

		if bcp.FCV != fcv {
			r.log.Warning("backup FCV %q is incompatible with the running mongo FCV %q",
				bcp.FCV, fcv)
			return nil
		}
	} else {
		ver, err := r.node.GetMongoVersion()
		if err != nil {
			return errors.WithMessage(err, "get mongo version")
		}

		if majmin(bcp.MongoVersion) != majmin(ver.VersionString) {
			r.log.Warning("backup mongo version %q is incompatible with the running mongo version %q",
				bcp.MongoVersion, ver.VersionString)
			return nil
		}
	}

	return nil
}

func (r *Restore) toState(status pbm.Status, wait *time.Duration) error {
	r.log.Info("moving to state %s", status)
	_, err := toState(r.cn, status, r.name, r.nodeInfo, r.reconcileStatus, wait)
	return err
}

func (r *Restore) RunSnapshot(dump string, bcp *pbm.BackupMeta, nss []string) (err error) {
	var rdr io.ReadCloser

	if version.IsLegacyArchive(bcp.PBMVersion) {
		sr, err := r.stg.SourceReader(dump)
		if err != nil {
			return errors.Wrapf(err, "get object %s for the storage", dump)
		}
		defer sr.Close()

		rdr, err = compress.Decompress(sr, bcp.Compression)
		if err != nil {
			return errors.Wrapf(err, "decompress object %s", dump)
		}
	} else {
		if !sel.IsSelective(nss) {
			nss = bcp.Namespaces
		}
		if !sel.IsSelective(nss) {
			nss = []string{"*.*"}
		}

		mapRS := pbm.MakeReverseRSMapFunc(r.rsMap)
		if r.nodeInfo.IsConfigSrv() && sel.IsSelective(nss) {
			// restore cluster specific configs only
			return r.configsvrRestore(bcp, nss, mapRS)
		}

		var cfg pbm.Config
		// get pbm.Config for creating a storage.Storage later.
		// while r.stg is already created storage for the restore,
		// it triggers data race warnings during concurrent file downloading/reading.
		// for that, it's better to create a new storage for each file
		cfg, err = r.cn.GetConfig()
		if err != nil {
			return errors.WithMessage(err, "get config")
		}

		rdr, err = snapshot.DownloadDump(
			func(ns string) (io.ReadCloser, error) {
				stg, err := pbm.Storage(cfg, r.log)
				if err != nil {
					return nil, errors.WithMessage(err, "get storage")
				}
				// while importing backup made by RS with another name
				// that current RS we can't use our r.node.RS() to point files
				// we have to use mapping passed by --replset-mapping option
				rdr, err := stg.SourceReader(path.Join(bcp.Name, mapRS(r.node.RS()), ns))
				if err != nil {
					return nil, err
				}

				if ns == archive.MetaFile {
					data, err := io.ReadAll(rdr)
					if err != nil {
						return nil, err
					}

					err = r.loadIndexesFrom(bytes.NewReader(data))
					if err != nil {
						return nil, errors.WithMessage(err, "load indexes")
					}

					rdr = io.NopCloser(bytes.NewReader(data))
				}

				return rdr, nil
			},
			bcp.Compression,
			sel.MakeSelectedPred(nss))
	}
	if err != nil {
		return err
	}
	defer rdr.Close()

	// Restore snapshot (mongorestore)
	err = r.snapshot(rdr)
	if err != nil {
		return errors.Wrap(err, "mongorestore")
	}

	if sel.IsSelective(nss) {
		return nil
	}

	r.log.Info("restoring users and roles")
	cusr, err := r.node.CurrentUser()
	if err != nil {
		return errors.Wrap(err, "get current user")
	}

	err = r.swapUsers(r.cn.Context(), cusr)
	if err != nil {
		return errors.Wrap(err, "swap users 'n' roles")
	}

	err = pbm.DropTMPcoll(r.cn.Context(), r.node.Session())
	if err != nil {
		r.log.Warning("drop tmp collections: %v", err)
	}

	return nil
}

func (r *Restore) loadIndexesFrom(rdr io.Reader) error {
	meta, err := archive.ReadMetadata(rdr)
	if err != nil {
		return errors.WithMessage(err, "read metadata")
	}

	for _, ns := range meta.Namespaces {
		var md mongorestore.Metadata
		err := bson.UnmarshalExtJSON([]byte(ns.Metadata), true, &md)
		if err != nil {
			return errors.WithMessagef(err, "unmarshal %s.%s metadata",
				ns.Database, ns.Collection)
		}

		r.indexCatalog.AddIndexes(ns.Database, ns.Collection, md.Indexes)

		simple := true
		if md.Options != nil {
			collation, ok := md.Options.Map()["collation"].(bson.D)
			if ok {
				locale, _ := bsonutil.FindValueByKey("locale", &collation)
				if locale != "" && locale != "simple" {
					simple = false
				}
			}
		}
		if simple {
			r.indexCatalog.SetCollation(ns.Database, ns.Collection, simple)
		}
	}

	return nil
}

func (r *Restore) restoreIndexes() error {
	r.log.Debug("building indexes up")

	for _, ns := range r.indexCatalog.Namespaces() {
		indexes := r.indexCatalog.GetIndexes(ns.DB, ns.Collection)
		for i, index := range indexes {
			if len(index.Key) == 1 && index.Key[0].Key == "_id" {
				// The _id index is already created with the collection
				indexes = append(indexes[:i], indexes[i+1:]...)
				break
			}
		}

		if len(indexes) == 0 {
			r.log.Debug("no indexes for %s.%s", ns.DB, ns.Collection)
			continue
		}

		var indexNames []string
		for _, index := range indexes {
			index.Options["ns"] = ns.DB + "." + ns.Collection
			indexNames = append(indexNames, index.Options["name"].(string))
			// remove the index version, forcing an update
			delete(index.Options, "v")
		}

		rawCommand := bson.D{
			{"createIndexes", ns.Collection},
			{"indexes", indexes},
			{"ignoreUnknownIndexOptions", true},
		}

		r.log.Info("restoring indexes for %s.%s: %s",
			ns.DB, ns.Collection, strings.Join(indexNames, ", "))
		err := r.node.Session().Database(ns.DB).RunCommand(r.cn.Context(), rawCommand).Err()
		if err != nil {
			return errors.WithMessagef(err, "createIndexes for %s.%s", ns.DB, ns.Collection)
		}
	}

	return nil
}

func (r *Restore) updateRouterConfig(ctx context.Context) error {
	if len(r.sMap) == 0 || !r.nodeInfo.IsSharded() {
		return nil
	}

	if r.nodeInfo.IsConfigSrv() {
		r.log.Debug("updating router config")
		if err := updateRouterTables(ctx, r.cn.Conn, r.sMap); err != nil {
			return err
		}
	}

	res := r.cn.Conn.Database(pbm.DB).RunCommand(ctx, primitive.M{"flushRouterConfig": 1})
	return errors.WithMessage(res.Err(), "flushRouterConfig")
}

func updateRouterTables(ctx context.Context, m *mongo.Client, sMap map[string]string) error {
	if err := updateDatabasesRouterTable(ctx, m, sMap); err != nil {
		return errors.WithMessage(err, "databases")
	}

	if err := updateChunksRouterTable(ctx, m, sMap); err != nil {
		return errors.WithMessage(err, "chunks")
	}

	return nil
}

func updateDatabasesRouterTable(ctx context.Context, m *mongo.Client, sMap map[string]string) error {
	coll := m.Database("config").Collection("databases")

	oldNames := make(primitive.A, 0, len(sMap))
	for k := range sMap {
		oldNames = append(oldNames, k)
	}

	q := primitive.M{"primary": primitive.M{"$in": oldNames}}
	cur, err := coll.Find(ctx, q)
	if err != nil {
		return errors.WithMessage(err, "query")
	}

	models := make([]mongo.WriteModel, 0)
	for cur.Next(ctx) {
		var doc struct {
			ID      string `bson:"_id"`
			Primary string `bson:"primary"`
		}
		if err := cur.Decode(&doc); err != nil {
			return errors.WithMessage(err, "decode")
		}

		m := mongo.NewUpdateOneModel()
		m.SetFilter(primitive.M{"_id": doc.ID})
		m.SetUpdate(primitive.M{"$set": primitive.M{"primary": sMap[doc.Primary]}})

		models = append(models, m)
	}
	if err := cur.Err(); err != nil {
		return errors.WithMessage(err, "cursor")
	}
	if len(models) == 0 {
		return nil
	}

	_, err = coll.BulkWrite(ctx, models)
	return errors.WithMessage(err, "bulk write")
}

func updateChunksRouterTable(ctx context.Context, m *mongo.Client, sMap map[string]string) error {
	coll := m.Database("config").Collection("chunks")

	oldNames := make(primitive.A, 0, len(sMap))
	for k := range sMap {
		oldNames = append(oldNames, k)
	}

	q := primitive.M{"history.shard": primitive.M{"$in": oldNames}}
	cur, err := coll.Find(ctx, q)
	if err != nil {
		return errors.WithMessage(err, "query")
	}

	models := make([]mongo.WriteModel, 0)
	for cur.Next(ctx) {
		var doc struct {
			ID      any    `bson:"_id"`
			Shard   string `bson:"shard"`
			History []struct {
				Shard string `bson:"shard"`
			} `bson:"history"`
		}
		if err := cur.Decode(&doc); err != nil {
			return errors.WithMessage(err, "decode")
		}

		updates := primitive.M{}
		if n, ok := sMap[doc.Shard]; ok {
			updates["shard"] = n
		}

		for i, h := range doc.History {
			if n, ok := sMap[h.Shard]; ok {
				updates[fmt.Sprintf("history.%d.shard", i)] = n
			}
		}

		m := mongo.NewUpdateOneModel()
		m.SetFilter(primitive.M{"_id": doc.ID})
		m.SetUpdate(primitive.M{"$set": updates})
		models = append(models, m)
	}
	if err := cur.Err(); err != nil {
		return errors.WithMessage(err, "cursor")
	}
	if len(models) == 0 {
		return nil
	}

	_, err = coll.BulkWrite(ctx, models)
	return errors.WithMessage(err, "bulk write")
}

func (r *Restore) setCommitedTxn(txn []pbm.RestoreTxn) error {
	return r.cn.RestoreSetRSTxn(r.name, r.nodeInfo.SetName, txn)
}

func (r *Restore) getCommitedTxn() (map[string]primitive.Timestamp, error) {
	txn := make(map[string]primitive.Timestamp)

	shards := make(map[string]struct{})
	for _, s := range r.shards {
		shards[s.RS] = struct{}{}
	}

<<<<<<< HEAD
	for len(shards) > 0 {
		bmeta, err := r.cn.GetRestoreMeta(r.name)
=======
	r.oplog, err = oplog.NewOplogRestore(r.node, r.indexCatalog, mgoV, options.unsafe, true, ctxn, txnSyncErr)
	if err != nil {
		return errors.Wrap(err, "create oplog")
	}

	r.oplog.SetOpFilter(options.filter)

	var startTS, endTS primitive.Timestamp
	if options.start != nil {
		startTS = *options.start
	}
	if options.end != nil {
		endTS = *options.end
	}
	r.oplog.SetTimeframe(startTS, endTS)
	r.oplog.SetIncludeNS(options.nss)

	var waitTxnErr error
	if r.nodeInfo.IsSharded() {
		r.log.Debug("starting sharded txn sync")
		if len(r.shards) == 0 {
			return errors.New("participating shards undefined")
		}
		done := make(chan struct{})
		go r.distTxnChecker(done, ctxn, txnSyncErr)
		go r.waitingTxnChecker(&waitTxnErr, done)
		defer close(done)
	}

	var lts primitive.Timestamp
	for _, chnk := range chunks {
		r.log.Debug("+ applying %v", chnk)

		// If the compression is Snappy and it failed we try S2.
		// Up until v1.7.0 the compression of pitr chunks was always S2.
		// But it was a mess in the code which lead to saving pitr chunk files
		// with the `.snappy`` extension although it was S2 in fact. And during
		// the restore, decompression treated .snappy as S2 ¯\_(ツ)_/¯ It wasn’t
		// an issue since there was no choice. Now, Snappy produces `.snappy` files
		// and S2 - `.s2` which is ok. But this means the old chunks (made by previous
		// PBM versions) won’t be compatible - during the restore, PBM will treat such
		// files as Snappy (judging by its suffix) but in fact, they are s2 files
		// and restore will fail with snappy: corrupt input. So we try S2 in such a case.
		lts, err = r.replayChunk(chnk.FName, chnk.Compression)
		if err != nil && errors.Is(err, snappy.ErrCorrupt) {
			lts, err = r.replayChunk(chnk.FName, compress.CompressionTypeS2)
		}
>>>>>>> 32e2bb5d
		if err != nil {
			return nil, errors.Wrap(err, "get restore metadata")
		}

		clusterTime, err := r.cn.ClusterTime()
		if err != nil {
			return nil, errors.Wrap(err, "read cluster time")
		}

		// not going directly thru bmeta.Replsets to be sure we've heard back
		// from all participated in the restore shards.
		for _, shard := range bmeta.Replsets {
			if _, ok := shards[shard.Name]; !ok {
				continue
			}
			// check if node alive
			lock, err := r.cn.GetLockData(&pbm.LockHeader{
				Type:    pbm.CmdRestore,
				OPID:    r.opid,
				Replset: shard.Name,
			})

			// nodes are cleaning its locks moving to the done status
			// so no lock is ok and not need to ckech the heartbeats
			if err != mongo.ErrNoDocuments {
				if err != nil {
					return nil, errors.Wrapf(err, "unable to read lock for shard %s", shard.Name)
				}
				if lock.Heartbeat.T+pbm.StaleFrameSec < clusterTime.T {
					return nil, errors.Errorf("lost shard %s, last beat ts: %d", shard.Name, lock.Heartbeat.T)
				}
			}

			if shard.Status == pbm.StatusError {
				return nil, errors.Errorf("shard %s failed with: %v", shard.Name, shard.Error)
			}

			if shard.Status == pbm.StatusDone {
				delete(shards, shard.Name)
				continue
			}

			if shard.CommitedTxnSet {
				for _, t := range shard.CommitedTxn {
					if t.State == pbm.TxnCommit {
						txn[t.ID] = t.Ctime
					}
				}
				delete(shards, shard.Name)
			}
		}
		time.Sleep(time.Second * 1)
	}

	return txn, nil
}

func (r *Restore) applyOplog(chunks []pbm.OplogChunk, options *applyOplogOption) error {
	mgoV, err := r.node.GetMongoVersion()
	if err != nil || len(mgoV.Version) < 1 {
		return errors.Wrap(err, "define mongo version")
	}
	stat := pbm.RestoreShardStat{}
	partial, err := applyOplog(r.node.Session(), chunks, options, r.nodeInfo.IsSharded(),
		r.setCommitedTxn, r.getCommitedTxn, &stat.Txn,
		mgoV, r.stg, r.log)
	if err != nil {
		return errors.Wrap(err, "reply oplog")
	}

	if len(partial) > 0 {
		tops := []db.Oplog{}
		for _, t := range partial {
			tops = append(tops, t.Oplog...)
		}

		err = r.cn.RestoreSetRSPartTxn(r.name, r.nodeInfo.SetName, tops)
		if err != nil {
			return errors.Wrap(err, "set partial transactions")
		}
	}

	err = r.cn.RestoreSetRSStat(r.name, r.nodeInfo.SetName, stat)
	if err != nil {
		r.log.Warning("applyOplog: failed to set stat: %v", err)
	}

	return nil
}

func (r *Restore) snapshot(input io.Reader) (err error) {
	cfg, err := r.cn.GetConfig()
	if err != nil {
		return errors.Wrap(err, "unable to get PBM config settings")
	}

	rf, err := snapshot.NewRestore(r.node.ConnURI(), &cfg)
	if err != nil {
		return err
	}

	_, err = rf.ReadFrom(input)
	return err
}

func (r *Restore) replayChunk(file string, c compress.CompressionType) (lts primitive.Timestamp, err error) {
	or, err := r.stg.SourceReader(file)
	if err != nil {
		return lts, errors.Wrapf(err, "get object %s form the storage", file)
	}
	defer or.Close()

	oplogReader, err := compress.Decompress(or, c)
	if err != nil {
		return lts, errors.Wrapf(err, "decompress object %s", file)
	}
	defer oplogReader.Close()

	lts, err = r.oplog.Apply(oplogReader)

	return lts, errors.Wrap(err, "apply oplog for chunk")
}

// Done waits for the replicas to finish the job
// and marks restore as done
func (r *Restore) Done() error {
	err := r.cn.ChangeRestoreRSState(r.name, r.nodeInfo.SetName, pbm.StatusDone, "")
	if err != nil {
		return errors.Wrap(err, "set shard's StatusDone")
	}

	if r.nodeInfo.IsLeader() {
		_, err = r.reconcileStatus(pbm.StatusDone, nil)
		if err != nil {
			return errors.Wrap(err, "check cluster for the restore done")
		}

		m, err := r.cn.GetRestoreMeta(r.name)
		if err != nil {
			return errors.Wrap(err, "update stat: get restore meta")
		}
		if m == nil {
			return nil
		}

		stat := make(map[string]map[string]pbm.RestoreRSMetrics)

		for _, rs := range m.Replsets {
			stat[rs.Name] = map[string]pbm.RestoreRSMetrics{
				"_primary": {DistTxn: pbm.DistTxnStat{
					Partial:         rs.Stat.Txn.Partial,
					ShardUncommited: rs.Stat.Txn.ShardUncommited,
					LeftUncommited:  rs.Stat.Txn.LeftUncommited,
				}},
			}

		}

		err = r.cn.RestoreSetStat(r.name, pbm.RestoreStat{RS: stat})
		if err != nil {
			return errors.Wrap(err, "set restore stat")
		}
	}

	return nil
}

func (r *Restore) swapUsers(ctx context.Context, exclude *pbm.AuthInfo) error {
	rolesC := r.node.Session().Database("admin").Collection("system.roles")

	eroles := []string{}
	for _, r := range exclude.UserRoles {
		eroles = append(eroles, r.DB+"."+r.Role)
	}

	curr, err := r.node.Session().Database(pbm.DB).Collection(pbm.TmpRolesCollection).Find(ctx, bson.M{"_id": bson.M{"$nin": eroles}})
	if err != nil {
		return errors.Wrap(err, "create cursor for tmpRoles")
	}
	defer curr.Close(ctx)
	_, err = rolesC.DeleteMany(ctx, bson.M{"_id": bson.M{"$nin": eroles}})
	if err != nil {
		return errors.Wrap(err, "delete current roles")
	}

	for curr.Next(ctx) {
		rl := new(interface{})
		err := curr.Decode(rl)
		if err != nil {
			return errors.Wrap(err, "decode role")
		}
		_, err = rolesC.InsertOne(ctx, rl)
		if err != nil {
			return errors.Wrap(err, "insert role")
		}
	}

	user := ""
	if len(exclude.Users) > 0 {
		user = exclude.Users[0].DB + "." + exclude.Users[0].User
	}
	cur, err := r.node.Session().Database(pbm.DB).Collection(pbm.TmpUsersCollection).Find(ctx, bson.M{"_id": bson.M{"$ne": user}})
	if err != nil {
		return errors.Wrap(err, "create cursor for tmpUsers")
	}
	defer cur.Close(ctx)

	usersC := r.node.Session().Database("admin").Collection("system.users")
	_, err = usersC.DeleteMany(ctx, bson.M{"_id": bson.M{"$ne": user}})
	if err != nil {
		return errors.Wrap(err, "delete current users")
	}

	for cur.Next(ctx) {
		u := new(interface{})
		err := cur.Decode(u)
		if err != nil {
			return errors.Wrap(err, "decode user")
		}
		_, err = usersC.InsertOne(ctx, u)
		if err != nil {
			return errors.Wrap(err, "insert user")
		}
	}

	return nil
}

func (r *Restore) reconcileStatus(status pbm.Status, timeout *time.Duration) (*pbm.RestoreMeta, error) {
	if timeout != nil {
		m, err := convergeClusterWithTimeout(r.cn, r.name, r.opid, r.shards, status, *timeout)
		return m, errors.Wrap(err, "convergeClusterWithTimeout")
	}
	m, err := convergeCluster(r.cn, r.name, r.opid, r.shards, status)
	return m, errors.Wrap(err, "convergeCluster")
}

func (r *Restore) waitForStatus(status pbm.Status) error {
	r.log.Debug("waiting for '%s' status", status)
	return waitForStatus(r.cn, r.name, status)
}

// MarkFailed sets the restore and rs state as failed with the given message
func (r *Restore) MarkFailed(e error) error {
	err := r.cn.ChangeRestoreState(r.name, pbm.StatusError, e.Error())
	if err != nil {
		return errors.Wrap(err, "set restore state")
	}
	err = r.cn.ChangeRestoreRSState(r.name, r.nodeInfo.SetName, pbm.StatusError, e.Error())
	return errors.Wrap(err, "set replset state")
}<|MERGE_RESOLUTION|>--- conflicted
+++ resolved
@@ -9,14 +9,10 @@
 	"strings"
 	"time"
 
-<<<<<<< HEAD
+	"github.com/mongodb/mongo-tools/common/bsonutil"
 	"github.com/mongodb/mongo-tools/common/db"
-=======
-	"github.com/golang/snappy"
-	"github.com/mongodb/mongo-tools/common/bsonutil"
 	"github.com/mongodb/mongo-tools/common/idx"
 	"github.com/mongodb/mongo-tools/mongorestore"
->>>>>>> 32e2bb5d
 	"github.com/pkg/errors"
 	"go.mongodb.org/mongo-driver/bson"
 	"go.mongodb.org/mongo-driver/bson/primitive"
@@ -930,58 +926,8 @@
 		shards[s.RS] = struct{}{}
 	}
 
-<<<<<<< HEAD
 	for len(shards) > 0 {
 		bmeta, err := r.cn.GetRestoreMeta(r.name)
-=======
-	r.oplog, err = oplog.NewOplogRestore(r.node, r.indexCatalog, mgoV, options.unsafe, true, ctxn, txnSyncErr)
-	if err != nil {
-		return errors.Wrap(err, "create oplog")
-	}
-
-	r.oplog.SetOpFilter(options.filter)
-
-	var startTS, endTS primitive.Timestamp
-	if options.start != nil {
-		startTS = *options.start
-	}
-	if options.end != nil {
-		endTS = *options.end
-	}
-	r.oplog.SetTimeframe(startTS, endTS)
-	r.oplog.SetIncludeNS(options.nss)
-
-	var waitTxnErr error
-	if r.nodeInfo.IsSharded() {
-		r.log.Debug("starting sharded txn sync")
-		if len(r.shards) == 0 {
-			return errors.New("participating shards undefined")
-		}
-		done := make(chan struct{})
-		go r.distTxnChecker(done, ctxn, txnSyncErr)
-		go r.waitingTxnChecker(&waitTxnErr, done)
-		defer close(done)
-	}
-
-	var lts primitive.Timestamp
-	for _, chnk := range chunks {
-		r.log.Debug("+ applying %v", chnk)
-
-		// If the compression is Snappy and it failed we try S2.
-		// Up until v1.7.0 the compression of pitr chunks was always S2.
-		// But it was a mess in the code which lead to saving pitr chunk files
-		// with the `.snappy`` extension although it was S2 in fact. And during
-		// the restore, decompression treated .snappy as S2 ¯\_(ツ)_/¯ It wasn’t
-		// an issue since there was no choice. Now, Snappy produces `.snappy` files
-		// and S2 - `.s2` which is ok. But this means the old chunks (made by previous
-		// PBM versions) won’t be compatible - during the restore, PBM will treat such
-		// files as Snappy (judging by its suffix) but in fact, they are s2 files
-		// and restore will fail with snappy: corrupt input. So we try S2 in such a case.
-		lts, err = r.replayChunk(chnk.FName, chnk.Compression)
-		if err != nil && errors.Is(err, snappy.ErrCorrupt) {
-			lts, err = r.replayChunk(chnk.FName, compress.CompressionTypeS2)
-		}
->>>>>>> 32e2bb5d
 		if err != nil {
 			return nil, errors.Wrap(err, "get restore metadata")
 		}
@@ -1046,8 +992,9 @@
 	}
 	stat := pbm.RestoreShardStat{}
 	partial, err := applyOplog(r.node.Session(), chunks, options, r.nodeInfo.IsSharded(),
-		r.setCommitedTxn, r.getCommitedTxn, &stat.Txn,
+		r.indexCatalog, r.setCommitedTxn, r.getCommitedTxn, &stat.Txn,
 		mgoV, r.stg, r.log)
+
 	if err != nil {
 		return errors.Wrap(err, "reply oplog")
 	}
