package restore

import (
	"bytes"
	"context"
	"fmt"
	"io"
	"path"
	"slices"
	"strings"
	"time"

	"github.com/mongodb/mongo-tools/common/bsonutil"
	"github.com/mongodb/mongo-tools/common/db"
	"github.com/mongodb/mongo-tools/common/idx"
	"github.com/mongodb/mongo-tools/mongorestore"
	"go.mongodb.org/mongo-driver/bson"
	"go.mongodb.org/mongo-driver/bson/primitive"
	"go.mongodb.org/mongo-driver/mongo"

	"github.com/percona/percona-backup-mongodb/pbm/archive"
	"github.com/percona/percona-backup-mongodb/pbm/backup"
	"github.com/percona/percona-backup-mongodb/pbm/compress"
	"github.com/percona/percona-backup-mongodb/pbm/config"
	"github.com/percona/percona-backup-mongodb/pbm/connect"
	"github.com/percona/percona-backup-mongodb/pbm/ctrl"
	"github.com/percona/percona-backup-mongodb/pbm/defs"
	"github.com/percona/percona-backup-mongodb/pbm/errors"
	"github.com/percona/percona-backup-mongodb/pbm/lock"
	"github.com/percona/percona-backup-mongodb/pbm/log"
	"github.com/percona/percona-backup-mongodb/pbm/oplog"
	"github.com/percona/percona-backup-mongodb/pbm/restore/phys"
	"github.com/percona/percona-backup-mongodb/pbm/snapshot"
	"github.com/percona/percona-backup-mongodb/pbm/storage"
	"github.com/percona/percona-backup-mongodb/pbm/topo"
	"github.com/percona/percona-backup-mongodb/pbm/util"
	"github.com/percona/percona-backup-mongodb/pbm/version"
)

type Restore struct {
	name     string
	leadConn connect.Client
	nodeConn *mongo.Client
	brief    topo.NodeBrief
	stopHB   chan struct{}
	nodeInfo *topo.NodeInfo
	cfg      *config.Config
	bcpStg   storage.Storage
	oplogStg storage.Storage

	numParallelColls int
	// Shards to participate in restore. Num of shards in bcp could
	// be less than in the cluster and this is ok. Only these shards
	// would be expected to run restore (distributed transactions sync,
	//  status checks etc.)
	//
	// Only the restore leader would have this info.
	shards []topo.Shard
	// rsMap is mapping between old and new replset names. used for data restore.
	// empty if all replset names are the same
	rsMap map[string]string
	// sMap is mapping between old and new shard names. used for router config update.
	// empty if all shard names are the same
	sMap map[string]string

	log  log.LogEvent
	opid string

	indexCatalog *idx.IndexCatalog
}

type oplogRange struct {
	chunks []oplog.OplogChunk

	storage storage.Storage
}

// PBM restore from temp collections (pbmRUsers/pbmRRoles)should be used
type restoreUsersAndRolesOption bool

// New creates a new restore object
func New(
	leadConn connect.Client,
	nodeConn *mongo.Client,
	brief topo.NodeBrief,
	cfg *config.Config,
	rsMap map[string]string,
	numParallelColls int,
) *Restore {
	if rsMap == nil {
		rsMap = make(map[string]string)
	}

	return &Restore{
		leadConn: leadConn,
		nodeConn: nodeConn,
		brief:    brief,
		rsMap:    rsMap,

		cfg: cfg,

		numParallelColls: numParallelColls,

		indexCatalog: idx.NewIndexCatalog(),
	}
}

// Close releases object resources.
// Should be run to avoid leaks.
func (r *Restore) Close() {
	if r.stopHB != nil {
		close(r.stopHB)
	}
}

func (r *Restore) exit(ctx context.Context, err error) {
	if err != nil && !errors.Is(err, ErrNoDataForShard) {
		ferr := r.MarkFailed(ctx, err)
		if ferr != nil {
			log.LogEventFromContext(ctx).
				Error("mark restore as failed `%v`: %v", err, ferr)
		}
	}

	r.Close()
}

// resolveNamespace resolves final namespace(s) based on the backup namespace,
// restore namespace, cloning options and option whether we should restore users&roles
func resolveNamespace(nssBackup, nssRestore []string, cloneNS snapshot.CloneNS, usingUsersAndRoles bool) []string {
	if cloneNS.IsSpecified() {
		return []string{cloneNS.FromNS}
	}
	if util.IsSelective(nssRestore) {
		if usingUsersAndRoles {
			var nss []string
			nss = append(nss, nssRestore...)
			nss = append(nss,
				defs.DB+"."+defs.TmpUsersCollection,
				defs.DB+"."+defs.TmpRolesCollection,
			)
			return nss
		}

		return nssRestore
	}
	if util.IsSelective(nssBackup) {
		return nssBackup
	}

	return nssBackup
}

// shouldRestoreUsersAndRoles determines whether user&roles should be restored from the backup
func shouldRestoreUsersAndRoles(
	nssBackup, nssRestore []string,
	cloneNS snapshot.CloneNS,
	usingUsersAndRoles bool,
) restoreUsersAndRolesOption {
	if cloneNS.IsSpecified() {
		return false
	}
	if util.IsSelective(nssBackup) {
		return false
	}
	if util.IsSelective(nssRestore) {
		return restoreUsersAndRolesOption(usingUsersAndRoles)
	}

	return true
}

// Snapshot do the snapshot's (mongo dump) restore
//
//nolint:nonamedreturns
func (r *Restore) Snapshot(
	ctx context.Context,
	cmd *ctrl.RestoreCmd,
	opid ctrl.OPID,
	bcp *backup.BackupMeta,
) (err error) {
	l := log.LogEventFromContext(ctx)

	defer func() { r.exit(log.Copy(context.Background(), ctx), err) }()

	err = r.init(ctx, cmd.Name, opid, l)
	if err != nil {
		return err
	}

	r.bcpStg, err = util.StorageFromConfig(&bcp.Store.StorageConf, r.brief.Me, r.log)
	if err != nil {
		return errors.Wrap(err, "get backup storage")
	}

	cloneNS := snapshot.CloneNS{FromNS: cmd.NamespaceFrom, ToNS: cmd.NamespaceTo}
	if r.brief.Sharded && cloneNS.IsSpecified() {
		return errors.New("Namespace cloning is not supported in sharded cluster")
	}

	nss := resolveNamespace(
		bcp.Namespaces,
		cmd.Namespaces,
		cloneNS,
		cmd.UsersAndRoles)
	usersAndRolesOpt := shouldRestoreUsersAndRoles(
		bcp.Namespaces,
		cmd.Namespaces,
		cloneNS,
		cmd.UsersAndRoles)

	err = setRestoreBackup(ctx, r.leadConn, r.name, cmd.BackupName, nss)
	if err != nil {
		return errors.Wrap(err, "set backup name")
	}

	err = r.checkSnapshot(ctx, bcp, nss)
	if err != nil {
		return err
	}

	err = r.setShards(ctx, bcp)
	if err != nil {
		return err
	}

	if r.nodeInfo.IsConfigSrv() {
		r.sMap = r.getShardMapping(bcp)
	}

	dump, chunks, err := r.snapshotObjects(bcp)
	if err != nil {
		return err
	}

	err = r.checkForCompatibility(ctx, util.MakeReverseRSMapFunc(r.rsMap)(r.brief.SetName), bcp)
	if err != nil {
		return err
	}

	err = r.toState(ctx, defs.StatusRunning, &defs.WaitActionStart)
	if err != nil {
		return err
	}

	err = r.RunSnapshot(ctx, dump, bcp, nss, cloneNS, usersAndRolesOpt)
	if err != nil {
		return err
	}

	err = r.toState(ctx, defs.StatusDumpDone, nil)
	if err != nil {
		return err
	}

	oplogRanges := []oplogRange{
		{chunks: chunks, storage: r.bcpStg},
	}
	oplogOption := &applyOplogOption{end: &bcp.LastWriteTS, nss: nss}
	if r.nodeInfo.IsConfigSrv() && util.IsSelective(nss) {
		oplogOption.nss = []string{"config.databases"}
		oplogOption.filter = newConfigsvrOpFilter(nss)
	}
	if cloneNS.IsSpecified() {
		// oplog doesn't need to be applied when cloning ns
		// this restriction will be removed during PBM-1422
		l.Debug("applying oplog is skipped when cloning collection")
	} else {
		err = r.applyOplog(ctx, oplogRanges, oplogOption)
		if err != nil {
			return err
		}
	}

	err = r.restoreIndexes(ctx, oplogOption.nss, cloneNS)
	if err != nil {
		return errors.Wrap(err, "restore indexes")
	}

	if err = r.updateRouterConfig(ctx); err != nil {
		return errors.Wrap(err, "update router config")
	}

	return r.Done(ctx)
}

// newConfigsvrOpFilter filters out not needed ops during selective backup on configsvr
func newConfigsvrOpFilter(nss []string) oplog.OpFilter {
	selected := util.MakeSelectedPred(nss)

	return func(r *oplog.Record) bool {
		if r.Namespace != "config.databases" {
			return false
		}

		// create/drop database and movePrimary ops contain o2._id with the database name
		for _, e := range r.Query {
			if e.Key != "_id" {
				continue
			}

			db, _ := e.Value.(string)
			return selected(db)
		}

		return false
	}
}

// PITR do the Point-in-Time Recovery
//
//nolint:nonamedreturns
func (r *Restore) PITR(
	ctx context.Context,
	cmd *ctrl.RestoreCmd,
	opid ctrl.OPID,
	bcp *backup.BackupMeta,
) (err error) {
	l := log.LogEventFromContext(ctx)

	defer func() { r.exit(log.Copy(context.Background(), ctx), err) }()

	err = r.init(ctx, cmd.Name, opid, l)
	if err != nil {
		return err
	}

	if bcp.LastWriteTS.Compare(cmd.OplogTS) >= 0 {
		return errors.New("snapshot's last write is later than the target time. " +
			"Try to set an earlier snapshot. Or leave the snapshot empty so PBM will choose one.")
	}

	r.bcpStg, err = util.StorageFromConfig(&bcp.Store.StorageConf, r.brief.Me, r.log)
	if err != nil {
		return errors.Wrap(err, "get backup storage")
	}
	r.oplogStg, err = util.GetStorage(ctx, r.leadConn, r.nodeInfo.Me, log.LogEventFromContext(ctx))
	if err != nil {
		return errors.Wrap(err, "get oplog storage")
	}

	cloneNS := snapshot.CloneNS{FromNS: cmd.NamespaceFrom, ToNS: cmd.NamespaceTo}
	if r.brief.Sharded && cloneNS.IsSpecified() {
		return errors.New("Namespace cloning is not supported in sharded cluster")
	}

	nss := resolveNamespace(
		bcp.Namespaces,
		cmd.Namespaces,
		cloneNS,
		cmd.UsersAndRoles)
	usersAndRolesOpt := shouldRestoreUsersAndRoles(
		bcp.Namespaces,
		cmd.Namespaces,
		cloneNS,
		cmd.UsersAndRoles)

	if r.nodeInfo.IsLeader() {
		err = SetOplogTimestamps(ctx, r.leadConn, r.name, 0, int64(cmd.OplogTS.T))
		if err != nil {
			return errors.Wrap(err, "set PITR timestamp")
		}
	}

	err = setRestoreBackup(ctx, r.leadConn, r.name, bcp.Name, nss)
	if err != nil {
		return errors.Wrap(err, "set backup name")
	}

	err = r.checkSnapshot(ctx, bcp, nss)
	if err != nil {
		return err
	}

	err = r.setShards(ctx, bcp)
	if err != nil {
		return err
	}

	bcpShards := make([]string, len(bcp.Replsets))
	for i := range bcp.Replsets {
		bcpShards[i] = bcp.Replsets[i].Name
	}

	if !slices.Contains(bcpShards, util.MakeReverseRSMapFunc(r.rsMap)(r.nodeInfo.SetName)) {
		return r.Done(ctx) // skip. no backup for current rs
	}

	if r.nodeInfo.IsConfigSrv() {
		r.sMap = r.getShardMapping(bcp)
	}

	chunks, err := r.chunks(ctx, bcp.LastWriteTS, cmd.OplogTS)
	if err != nil {
		return err
	}

	dump, bcpChunks, err := r.snapshotObjects(bcp)
	if err != nil {
		return err
	}

	err = r.checkForCompatibility(ctx, util.MakeReverseRSMapFunc(r.rsMap)(r.brief.SetName), bcp)
	if err != nil {
		return err
	}

	err = r.toState(ctx, defs.StatusRunning, &defs.WaitActionStart)
	if err != nil {
		return err
	}

	err = r.RunSnapshot(ctx, dump, bcp, nss, cloneNS, usersAndRolesOpt)
	if err != nil {
		return err
	}

	err = r.toState(ctx, defs.StatusDumpDone, nil)
	if err != nil {
		return err
	}

	oplogRanges := []oplogRange{
		{chunks: bcpChunks, storage: r.bcpStg},
		{chunks: chunks, storage: r.oplogStg},
	}
	oplogOption := applyOplogOption{end: &cmd.OplogTS, nss: nss}
	if r.nodeInfo.IsConfigSrv() && util.IsSelective(nss) {
		oplogOption.nss = []string{"config.databases"}
		oplogOption.filter = newConfigsvrOpFilter(nss)
	}
	err = r.applyOplog(ctx, oplogRanges, &oplogOption)
	if err != nil {
		return err
	}

	err = r.restoreIndexes(ctx, oplogOption.nss, cloneNS)
	if err != nil {
		return errors.Wrap(err, "restore indexes")
	}

	if err = r.updateRouterConfig(ctx); err != nil {
		return errors.Wrap(err, "update router config")
	}

	return r.Done(ctx)
}

//nolint:nonamedreturns
func (r *Restore) ReplayOplog(ctx context.Context, cmd *ctrl.ReplayCmd, opid ctrl.OPID, l log.LogEvent) (err error) {
	defer func() { r.exit(log.Copy(context.Background(), ctx), err) }()

	if err = r.init(ctx, cmd.Name, opid, l); err != nil {
		return errors.Wrap(err, "init")
	}

	if !r.nodeInfo.IsPrimary {
		return errors.Errorf("%q is not primary", r.nodeInfo.SetName)
	}

	r.shards, err = topo.ClusterMembers(ctx, r.leadConn.MongoClient())
	if err != nil {
		return errors.Wrap(err, "get cluster members")
	}

	if r.nodeInfo.IsLeader() {
		err := SetOplogTimestamps(ctx, r.leadConn, r.name, int64(cmd.Start.T), int64(cmd.End.T))
		if err != nil {
			return errors.Wrap(err, "set oplog timestamps")
		}
	}

	oplogShards, err := oplog.AllOplogRSNames(ctx, r.leadConn, cmd.Start, cmd.End)
	if err != nil {
		return err
	}

	err = r.checkTopologyForOplog(r.shards, oplogShards)
	if err != nil {
		return errors.Wrap(err, "topology")
	}

	if !slices.Contains(oplogShards, util.MakeReverseRSMapFunc(r.rsMap)(r.nodeInfo.SetName)) {
		return r.Done(ctx) // skip. no oplog for current rs
	}

	r.oplogStg, err = util.GetStorage(ctx, r.leadConn, r.nodeInfo.Me, log.LogEventFromContext(ctx))
	if err != nil {
		return errors.Wrapf(err, "get oplog storage")
	}

	opChunks, err := r.chunks(ctx, cmd.Start, cmd.End)
	if err != nil {
		return err
	}

	err = r.toState(ctx, defs.StatusRunning, &defs.WaitActionStart)
	if err != nil {
		return err
	}

	oplogRanges := []oplogRange{
		{chunks: opChunks, storage: r.oplogStg},
	}
	oplogOption := applyOplogOption{
		start:  &cmd.Start,
		end:    &cmd.End,
		unsafe: true,
	}
	err = r.applyOplog(ctx, oplogRanges, &oplogOption)
	if err != nil {
		return err
	}

	return r.Done(ctx)
}

func (r *Restore) init(ctx context.Context, name string, opid ctrl.OPID, l log.LogEvent) error {
	r.log = l

	var err error
	r.nodeInfo, err = topo.GetNodeInfoExt(ctx, r.nodeConn)
	if err != nil {
		return errors.Wrap(err, "get node data")
	}
	if r.nodeInfo.SetName == "" {
		return errors.Wrap(err, "unable to define replica set")
	}

	r.name = name
	r.opid = opid.String()
	if r.nodeInfo.IsLeader() {
		ts, err := topo.GetClusterTime(ctx, r.leadConn)
		if err != nil {
			return errors.Wrap(err, "init restore meta, read cluster time")
		}

		meta := &RestoreMeta{
			Type:     defs.LogicalBackup,
			OPID:     r.opid,
			Name:     r.name,
			StartTS:  time.Now().Unix(),
			Status:   defs.StatusStarting,
			Replsets: []RestoreReplset{},
			Hb:       ts,
		}
		err = SetRestoreMeta(ctx, r.leadConn, meta)
		if err != nil {
			return errors.Wrap(err, "write backup meta to db")
		}

		r.stopHB = make(chan struct{})
		go func() {
			tk := time.NewTicker(time.Second * 5)
			defer tk.Stop()

			for {
				select {
				case <-tk.C:
					err := RestoreHB(ctx, r.leadConn, r.name)
					if err != nil {
						l.Error("send heartbeat: %v", err)
					}
				case <-r.stopHB:
					return
				}
			}
		}()
	}

	// Waiting for StatusStarting to move further.
	// In case some preparations has to be done before the restore.
	err = r.waitForStatus(ctx, defs.StatusStarting)
	if err != nil {
		return errors.Wrap(err, "waiting for start")
	}

	rsMeta := RestoreReplset{
		Name:       r.nodeInfo.SetName,
		StartTS:    time.Now().UTC().Unix(),
		Status:     defs.StatusStarting,
		Conditions: Conditions{},
	}

	err = AddRestoreRSMeta(ctx, r.leadConn, r.name, rsMeta)
	if err != nil {
		return errors.Wrap(err, "add shard's metadata")
	}

	return nil
}

func (r *Restore) checkTopologyForOplog(currShards []topo.Shard, oplogShards []string) error {
	mapRS, mapRevRS := util.MakeRSMapFunc(r.rsMap), util.MakeReverseRSMapFunc(r.rsMap)

	shards := make(map[string]struct{}, len(currShards))
	for i := range r.shards {
		shards[r.shards[i].RS] = struct{}{}
	}

	var missed []string
	for _, rs := range oplogShards {
		name := mapRS(rs)
		if _, ok := shards[name]; !ok {
			missed = append(missed, name)
		} else if mapRevRS(name) != rs {
			missed = append(missed, name)
		}
	}

	if len(missed) != 0 {
		return errors.Errorf("missed replset %s", strings.Join(missed, ", "))
	}

	return nil
}

// chunks defines chunks of oplog slice in given range, ensures its integrity (timeline
// is contiguous - there are no gaps), checks for respective files on storage and returns
// chunks list if all checks passed
func (r *Restore) chunks(ctx context.Context, from, to primitive.Timestamp) ([]oplog.OplogChunk, error) {
	return chunks(ctx, r.leadConn, r.oplogStg, from, to, r.nodeInfo.SetName, r.rsMap)
}

// LookupBackupMeta fetches backup metadata.
//
// It tries to find the metadata in database. If there is no such metadata in
// database, it tries to fetch from the main storage.
func LookupBackupMeta(
	ctx context.Context,
	conn connect.Client,
	backupName string,
	node string,
) (*backup.BackupMeta, error) {
	bcp, err := backup.NewDBManager(conn).GetBackupByName(ctx, backupName)
	if err == nil {
		return bcp, nil
	}
	if !errors.Is(err, errors.ErrNotFound) {
		return nil, errors.Wrap(err, "get backup metadata from db")
	}

	var stg storage.Storage
	stg, err = util.GetStorage(ctx, conn, node, log.LogEventFromContext(ctx))
	if err != nil {
		return nil, errors.Wrap(err, "get storage")
	}

	bcp, err = GetMetaFromStore(stg, backupName)
	if err != nil {
		return nil, errors.Wrap(err, "get backup metadata from storage")
	}

	return bcp, nil
}

// setShards defines and set shards participating in the restore
// cluster migth have more shards then the backup and it's ok. But all
// backup's shards must have respective destination on the target cluster.
func (r *Restore) setShards(ctx context.Context, bcp *backup.BackupMeta) error {
	s, err := topo.ClusterMembers(ctx, r.leadConn.MongoClient())
	if err != nil {
		return errors.Wrap(err, "get cluster members")
	}

	fl := make(map[string]topo.Shard, len(s))
	for _, rs := range s {
		fl[rs.RS] = rs
	}

	mapRS, mapRevRS := util.MakeRSMapFunc(r.rsMap), util.MakeReverseRSMapFunc(r.rsMap)

	var nors []string
	for _, sh := range bcp.Replsets {
		name := mapRS(sh.Name)
		rs, ok := fl[name]
		if !ok {
			nors = append(nors, name)
			continue
		} else if mapRevRS(name) != sh.Name {
			nors = append(nors, name)
			continue
		}

		r.shards = append(r.shards, rs)
	}

	if r.nodeInfo.IsLeader() && len(nors) > 0 {
		return errors.Errorf("extra/unknown replica set found in the backup: %s", strings.Join(nors, ", "))
	}

	return nil
}

var (
	ErrNoDataForShard     = errors.New("no data for shard")
	ErrNoDataForConfigsvr = errors.New("no data for the config server or sole rs in backup")
)

func (r *Restore) snapshotObjects(bcp *backup.BackupMeta) (string, []oplog.OplogChunk, error) {
	var ok bool
	var rsMeta *backup.BackupReplset
	revRSName := util.MakeReverseRSMapFunc(r.rsMap)(r.nodeInfo.SetName)
	for i := range bcp.Replsets {
		r := &bcp.Replsets[i]
		if r.Name == revRSName {
			rsMeta = r
			ok = true
			break
		}
	}
	if !ok {
		if r.nodeInfo.IsLeader() {
			return "", nil, ErrNoDataForConfigsvr
		}
		return "", nil, ErrNoDataForShard
	}

	if _, err := r.bcpStg.FileStat(rsMeta.DumpName); err != nil {
		return "", nil, errors.Wrapf(err, "failed to ensure snapshot file %s", rsMeta.DumpName)
	}
	if version.IsLegacyBackupOplog(bcp.PBMVersion) {
		if _, err := r.bcpStg.FileStat(rsMeta.OplogName); err != nil {
			return "", nil, errors.Errorf("failed to ensure oplog file %s: %v", rsMeta.OplogName, err)
		}

		chunks := []oplog.OplogChunk{{
			RS:          r.nodeInfo.SetName,
			FName:       rsMeta.OplogName,
			Compression: bcp.Compression,
			StartTS:     bcp.FirstWriteTS,
			EndTS:       bcp.LastWriteTS,
		}}
		return rsMeta.DumpName, chunks, nil
	}

	files, err := r.bcpStg.List(rsMeta.OplogName, "")
	if err != nil {
		return "", nil, errors.Wrap(err, "failed to list oplog files")
	}

	chunks := make([]oplog.OplogChunk, len(files))
	for i := range files {
		file := &files[i]
		chunk := &chunks[i]

		chunk.RS = rsMeta.Name
		chunk.FName = rsMeta.OplogName + "/" + file.Name
		chunk.Size = file.Size

		chunk.StartTS, chunk.EndTS, chunk.Compression, err = backup.ParseChunkName(file.Name)
		if err != nil {
			return "", nil, errors.Wrap(err, "failed to parse oplog filenames")
		}
	}

	return rsMeta.DumpName, chunks, nil
}

func (r *Restore) checkSnapshot(ctx context.Context, bcp *backup.BackupMeta, nss []string) error {
	if bcp.Status != defs.StatusDone {
		return errors.Errorf("backup wasn't successful: status: %s, error: %s",
			bcp.Status, bcp.Error())
	}

	if !version.CompatibleWith(version.Current().Version, version.BreakingChangesMap[bcp.Type]) {
		return errors.Errorf("backup PBM v%s is incompatible with the running PBM v%s",
			bcp.PBMVersion, version.Current().Version)
	}

	if bcp.FCV != "" {
		fcv, err := version.GetFCV(ctx, r.nodeConn)
		if err != nil {
			return errors.Wrap(err, "get featureCompatibilityVersion")
		}

		if bcp.FCV != fcv {
			r.log.Warning("backup FCV %q is incompatible with the running mongo FCV %q",
				bcp.FCV, fcv)
			return nil
		}
	} else {
		ver, err := version.GetMongoVersion(ctx, r.nodeConn)
		if err != nil {
			return errors.Wrap(err, "get mongo version")
		}

		if majmin(bcp.MongoVersion) != majmin(ver.VersionString) {
			r.log.Warning(
				"backup mongo version %q is incompatible with the running mongo version %q",
				bcp.MongoVersion, ver.VersionString)
			return nil
		}

		if r.brief.Sharded && ver.IsConfigShardSupported() && util.IsSelective(nss) {
			hasConfigShard, err := topo.HasConfigShard(ctx, r.leadConn)
			if err != nil {
				return errors.Wrap(err, "check for Config Shard")
			}
			if hasConfigShard {
				return errors.New("selective restore is not supported with Config Shard")
			}
		}
	}

	return nil
}

func (r *Restore) toState(ctx context.Context, status defs.Status, wait *time.Duration) error {
	r.log.Info("moving to state %s", status)
	return toState(ctx, r.leadConn, status, r.name, r.nodeInfo, r.reconcileStatus, wait)
}

func (r *Restore) RunSnapshot(
	ctx context.Context,
	dump string,
	bcp *backup.BackupMeta,
	nss []string,
	cloneNS snapshot.CloneNS,
	usersAndRolesOpt restoreUsersAndRolesOption,
) error {
	if version.IsLegacyArchive(bcp.PBMVersion) {
		if util.IsSelective(bcp.Namespaces) || util.IsSelective(nss) {
			return errors.New("selective restore is not supported from legacy backup")
		}

		return r.restoreLegacyArchive(ctx, dump, bcp)
	}

	if !util.IsSelective(nss) {
		nss = bcp.Namespaces
	}
	if !util.IsSelective(nss) {
		nss = []string{"*.*"}
	}

	mapRS := util.MakeReverseRSMapFunc(r.rsMap)

	r.log.Debug("restoring up to %d collections in parallel", r.numParallelColls)

	rdr, err := snapshot.DownloadDump(
		func(ns string) (io.ReadCloser, error) {
			stg, err := util.StorageFromConfig(&bcp.Store.StorageConf, r.brief.Me, r.log)
			if err != nil {
				return nil, errors.Wrap(err, "get storage")
			}
			// while importing backup made by RS with another name
			// that current RS we can't use our r.node.RS() to point files
			// we have to use mapping passed by --replset-mapping option
			rdr, err := stg.SourceReader(path.Join(bcp.Name, mapRS(r.brief.SetName), ns))
			if err != nil {
				return nil, err
			}

			if ns == archive.MetaFile {
				data, err := io.ReadAll(rdr)
				if err != nil {
					return nil, err
				}

				err = r.loadIndexesFrom(bytes.NewReader(data))
				if err != nil {
					return nil, errors.Wrap(err, "load indexes")
				}

				rdr = io.NopCloser(bytes.NewReader(data))
			}

			return rdr, nil
		},
		bcp.Compression,
		util.MakeSelectedPred(nss),
		r.numParallelColls)
	if err != nil {
		return err
	}
	defer rdr.Close()

	// Restore snapshot (mongorestore)
	if r.nodeInfo.IsConfigSrv() && util.IsSelective(nss) {
		err = r.snapshot(rdr, true)
		if err != nil {
			return errors.Wrap(err, "mongorestore")
		}

		// restore cluster specific configs only
		if err := r.configsvrRestore(ctx, bcp, nss, mapRS); err != nil {
			return err
		}
	} else {
		err = r.snapshot(rdr, false)
		if err != nil {
			return errors.Wrap(err, "mongorestore")
		}
	}

	if usersAndRolesOpt {
		if err := r.restoreUsersAndRoles(ctx, nss); err != nil {
			return errors.Wrap(err, "restoring users and roles")
		}
	}

	return nil
}

func (r *Restore) restoreLegacyArchive(
	ctx context.Context,
	dump string,
	bcp *backup.BackupMeta,
) error {
	sr, err := r.bcpStg.SourceReader(dump)
	if err != nil {
		return errors.Wrapf(err, "get object %s for the storage", dump)
	}
	defer sr.Close()

	rdr, err := compress.Decompress(sr, bcp.Compression)
	if err != nil {
		return errors.Wrapf(err, "decompress object %s", dump)
	}
	defer rdr.Close()

	// Restore snapshot (mongorestore)
<<<<<<< HEAD
	err = r.snapshot(rdr, cloneNS)
=======
	err = r.snapshot(rdr, false)
>>>>>>> 53c6b3c3
	if err != nil {
		return errors.Wrap(err, "mongorestore")
	}

	if err := r.restoreUsersAndRoles(ctx, nil); err != nil {
		return errors.Wrap(err, "restoring users and roles")
	}

	return nil
}

func (r *Restore) checkForCompatibility(
	ctx context.Context,
	name string,
	bcp *backup.BackupMeta,
) error {
	var rs *backup.BackupReplset
	for i := range bcp.Replsets {
		if bcp.Replsets[i].Name == name {
			rs = &bcp.Replsets[i]
			break
		}
	}
	if rs == nil {
		// it is ok if target cluster has more shards then source.
		// however, data for configsvr is required
		if !r.brief.ConfigSvr {
			return ErrNoDataForConfigsvr
		}

		return ErrNoDataForShard
	}

	isRSConfigsvr := rs.IsConfigSvr != nil && *rs.IsConfigSvr
	if isRSConfigsvr && !r.brief.ConfigSvr {
		return errors.New("cannot restore configsvr data to non-configsvr")
	}
	if !isRSConfigsvr && r.brief.ConfigSvr {
		return errors.New("cannot restore non-configsvr data to configsvr")
	}

	isConfigShard := false
	if r.brief.ConfigSvr && r.brief.Version.IsConfigShardSupported() {
		var err error
		isConfigShard, err = topo.HasConfigShard(ctx, r.leadConn)
		if err != nil {
			return errors.Wrap(err, "has configshard")
		}
	}

	isRSConfigShard := rs.IsConfigShard != nil && *rs.IsConfigShard
	if isRSConfigShard && !isConfigShard {
		return errors.New("cannot restore configshard data to non-configshard")
	}
	if !isRSConfigShard && isConfigShard {
		return errors.New("cannot restore non-configshard data to configshard")
	}

	return nil
}

func (r *Restore) restoreUsersAndRoles(ctx context.Context, nss []string) error {
	r.log.Info("restoring users and roles")
	cusr, err := topo.CurrentUser(ctx, r.nodeConn)
	if err != nil {
		return errors.Wrap(err, "get current user")
	}

	err = r.swapUsers(ctx, cusr, nss)
	if err != nil {
		return errors.Wrap(err, "swap users 'n' roles")
	}

	err = util.DropTMPcoll(ctx, r.nodeConn)
	if err != nil {
		r.log.Warning("drop tmp collections: %v", err)
	}

	return nil
}

func (r *Restore) loadIndexesFrom(rdr io.Reader) error {
	meta, err := archive.ReadMetadata(rdr)
	if err != nil {
		return errors.Wrap(err, "read metadata")
	}

	for _, ns := range meta.Namespaces {
		var md mongorestore.Metadata
		err := bson.UnmarshalExtJSON([]byte(ns.Metadata), true, &md)
		if err != nil {
			return errors.Wrapf(err, "unmarshal %s.%s metadata",
				ns.Database, ns.Collection)
		}

		r.indexCatalog.AddIndexes(ns.Database, ns.Collection, md.Indexes)

		simple := true
		if md.Options != nil {
			collation, ok := bson.D{}, false
			for _, item := range md.Options {
				if item.Key == "collation" {
					collation = item.Value.(bson.D)
					ok = true
					break
				}
			}
			if ok {
				locale, _ := bsonutil.FindValueByKey("locale", &collation)
				if locale != "" && locale != "simple" {
					simple = false
				}
			}
		}
		if simple {
			r.indexCatalog.SetCollation(ns.Database, ns.Collection, simple)
		}
	}

	return nil
}

func (r *Restore) restoreIndexes(ctx context.Context, nss []string, cloneNS snapshot.CloneNS) error {
	r.log.Debug("building indexes up")

	isSelected := util.MakeSelectedPred(nss)
	for _, ns := range r.indexCatalog.Namespaces() {
		if ns := archive.NSify(ns.DB, ns.Collection); !isSelected(ns) {
			r.log.Debug("skip restore indexes for %q", ns)
			continue
		}

		indexes := r.indexCatalog.GetIndexes(ns.DB, ns.Collection)
		for i, index := range indexes {
			if len(index.Key) == 1 && index.Key[0].Key == "_id" {
				// The _id index is already created with the collection
				indexes = append(indexes[:i], indexes[i+1:]...)
				break
			}
		}

		if len(indexes) == 0 {
			r.log.Debug("no indexes for %s.%s", ns.DB, ns.Collection)
			continue
		}

		var indexNames []string
		var targetDB, targetColl string
		for _, index := range indexes {
			if cloneNS.IsSpecified() && ns.String() == cloneNS.FromNS {
				// override index's ns for the collection cloning
				targetDB, targetColl = util.ParseNS(cloneNS.ToNS)
				index.Options["ns"] = cloneNS.ToNS
			} else {
				targetDB, targetColl = ns.DB, ns.Collection
				index.Options["ns"] = ns.DB + "." + ns.Collection
			}
			indexNames = append(indexNames, index.Options["name"].(string))
			// remove the index version, forcing an update
			delete(index.Options, "v")
		}

		rawCommand := bson.D{
			{"createIndexes", targetColl},
			{"indexes", indexes},
			{"ignoreUnknownIndexOptions", true},
		}

		r.log.Info("restoring indexes for %s.%s: %s",
			targetDB, targetColl, strings.Join(indexNames, ", "))
		err := r.nodeConn.Database(targetDB).RunCommand(ctx, rawCommand).Err()
		if err != nil {
			return errors.Wrapf(err, "createIndexes for %s.%s", targetDB, targetColl)
		}
	}

	return nil
}

func (r *Restore) updateRouterConfig(ctx context.Context) error {
	if len(r.sMap) == 0 || !r.nodeInfo.IsSharded() {
		return nil
	}

	if r.nodeInfo.IsConfigSrv() {
		r.log.Debug("updating router config")
		if err := updateRouterTables(ctx, r.leadConn, r.sMap); err != nil {
			return err
		}
	}

	res := r.leadConn.AdminCommand(ctx, bson.D{{"flushRouterConfig", 1}})
	return errors.Wrap(res.Err(), "flushRouterConfig")
}

func updateRouterTables(ctx context.Context, m connect.Client, sMap map[string]string) error {
	if err := updateDatabasesRouterTable(ctx, m, sMap); err != nil {
		return errors.Wrap(err, "databases")
	}

	if err := updateChunksRouterTable(ctx, m, sMap); err != nil {
		return errors.Wrap(err, "chunks")
	}

	return nil
}

func updateDatabasesRouterTable(ctx context.Context, m connect.Client, sMap map[string]string) error {
	coll := m.ConfigDatabase().Collection("databases")

	oldNames := make(primitive.A, 0, len(sMap))
	for k := range sMap {
		oldNames = append(oldNames, k)
	}

	q := primitive.M{"primary": primitive.M{"$in": oldNames}}
	cur, err := coll.Find(ctx, q)
	if err != nil {
		return errors.Wrap(err, "query")
	}

	models := make([]mongo.WriteModel, 0)
	for cur.Next(ctx) {
		var doc struct {
			ID      string `bson:"_id"`
			Primary string `bson:"primary"`
		}
		if err := cur.Decode(&doc); err != nil {
			return errors.Wrap(err, "decode")
		}

		m := mongo.NewUpdateOneModel()
		m.SetFilter(primitive.M{"_id": doc.ID})
		m.SetUpdate(primitive.M{"$set": primitive.M{"primary": sMap[doc.Primary]}})

		models = append(models, m)
	}
	if err := cur.Err(); err != nil {
		return errors.Wrap(err, "cursor")
	}
	if len(models) == 0 {
		return nil
	}

	_, err = coll.BulkWrite(ctx, models)
	return errors.Wrap(err, "bulk write")
}

func updateChunksRouterTable(ctx context.Context, m connect.Client, sMap map[string]string) error {
	coll := m.ConfigDatabase().Collection("chunks")

	oldNames := make(primitive.A, 0, len(sMap))
	for k := range sMap {
		oldNames = append(oldNames, k)
	}

	q := primitive.M{"history.shard": primitive.M{"$in": oldNames}}
	cur, err := coll.Find(ctx, q)
	if err != nil {
		return errors.Wrap(err, "query")
	}

	models := make([]mongo.WriteModel, 0)
	for cur.Next(ctx) {
		var doc struct {
			ID      any    `bson:"_id"`
			Shard   string `bson:"shard"`
			History []struct {
				Shard string `bson:"shard"`
			} `bson:"history"`
		}
		if err := cur.Decode(&doc); err != nil {
			return errors.Wrap(err, "decode")
		}

		updates := primitive.M{}
		if n, ok := sMap[doc.Shard]; ok {
			updates["shard"] = n
		}

		for i, h := range doc.History {
			if n, ok := sMap[h.Shard]; ok {
				updates[fmt.Sprintf("history.%d.shard", i)] = n
			}
		}

		m := mongo.NewUpdateOneModel()
		m.SetFilter(primitive.M{"_id": doc.ID})
		m.SetUpdate(primitive.M{"$set": updates})
		models = append(models, m)
	}
	if err := cur.Err(); err != nil {
		return errors.Wrap(err, "cursor")
	}
	if len(models) == 0 {
		return nil
	}

	_, err = coll.BulkWrite(ctx, models)
	return errors.Wrap(err, "bulk write")
}

func (r *Restore) setcommittedTxn(ctx context.Context, txn []phys.RestoreTxn) error {
	return RestoreSetRSTxn(ctx, r.leadConn, r.name, r.nodeInfo.SetName, txn)
}

func (r *Restore) getcommittedTxn(ctx context.Context) (map[string]primitive.Timestamp, error) {
	txn := make(map[string]primitive.Timestamp)

	shards := make(map[string]struct{})
	for _, s := range r.shards {
		shards[s.RS] = struct{}{}
	}

	for len(shards) > 0 {
		bmeta, err := GetRestoreMeta(ctx, r.leadConn, r.name)
		if err != nil {
			return nil, errors.Wrap(err, "get restore metadata")
		}

		clusterTime, err := topo.GetClusterTime(ctx, r.leadConn)
		if err != nil {
			return nil, errors.Wrap(err, "read cluster time")
		}

		// not going directly thru bmeta.Replsets to be sure we've heard back
		// from all participated in the restore shards.
		for _, shard := range bmeta.Replsets {
			if _, ok := shards[shard.Name]; !ok {
				continue
			}
			// check if node alive
			lck, err := lock.GetLockData(ctx, r.leadConn, &lock.LockHeader{
				Type:    ctrl.CmdRestore,
				OPID:    r.opid,
				Replset: shard.Name,
			})

			// nodes are cleaning its locks moving to the done status
			// so no lock is ok, and no need to check the heartbeats
			if !errors.Is(err, mongo.ErrNoDocuments) {
				if err != nil {
					return nil, errors.Wrapf(err, "unable to read lock for shard %s", shard.Name)
				}
				if lck.Heartbeat.T+defs.StaleFrameSec < clusterTime.T {
					return nil, errors.Errorf("lost shard %s, last beat ts: %d", shard.Name, lck.Heartbeat.T)
				}
			}

			if shard.Status == defs.StatusError {
				return nil, errors.Errorf("shard %s failed with: %v", shard.Name, shard.Error)
			}

			if shard.CommittedTxnSet {
				for _, t := range shard.CommittedTxn {
					if t.State == phys.TxnCommit {
						txn[t.ID] = t.Ctime
					}
				}
				delete(shards, shard.Name)
			}
		}
		time.Sleep(time.Second * 1)
	}

	return txn, nil
}

func (r *Restore) applyOplog(ctx context.Context, ranges []oplogRange, options *applyOplogOption) error {
	mgoV, err := version.GetMongoVersion(ctx, r.nodeConn)
	if err != nil || len(mgoV.Version) < 1 {
		return errors.Wrap(err, "define mongo version")
	}
	stat := phys.RestoreShardStat{}
	partial, err := applyOplog(ctx,
		r.nodeConn,
		ranges,
		options,
		r.nodeInfo.IsSharded(),
		r.indexCatalog,
		r.setcommittedTxn,
		r.getcommittedTxn,
		&stat.Txn,
		&mgoV)
	if err != nil {
		return errors.Wrap(err, "reply oplog")
	}

	if len(partial) > 0 {
		tops := []db.Oplog{}
		for _, t := range partial {
			tops = append(tops, t.Oplog...)
		}

		err = RestoreSetRSPartTxn(ctx, r.leadConn, r.name, r.nodeInfo.SetName, tops)
		if err != nil {
			return errors.Wrap(err, "set partial transactions")
		}
	}

	err = RestoreSetRSStat(ctx, r.leadConn, r.name, r.nodeInfo.SetName, stat)
	if err != nil {
		r.log.Warning("applyOplog: failed to set stat: %v", err)
	}

	return nil
}

<<<<<<< HEAD
func (r *Restore) snapshot(input io.Reader, cloneNS snapshot.CloneNS) error {
	rf, err := snapshot.NewRestore(r.brief.URI, r.cfg, cloneNS, r.numParallelColls)
=======
func (r *Restore) snapshot(input io.Reader, excludeRouterCollections bool) error {
	rf, err := snapshot.NewRestore(r.brief.URI, r.cfg, r.numParallelColls, excludeRouterCollections)
>>>>>>> 53c6b3c3
	if err != nil {
		return err
	}

	_, err = rf.ReadFrom(input)
	return err
}

// Done waits for the replicas to finish the job
// and marks restore as done
func (r *Restore) Done(ctx context.Context) error {
	err := ChangeRestoreRSState(ctx, r.leadConn, r.name, r.nodeInfo.SetName, defs.StatusDone, "")
	if err != nil {
		return errors.Wrap(err, "set shard's StatusDone")
	}

	if r.nodeInfo.IsLeader() {
		err = r.reconcileStatus(ctx, defs.StatusDone, nil)
		if err != nil {
			return errors.Wrap(err, "check cluster for the restore done")
		}

		m, err := GetRestoreMeta(ctx, r.leadConn, r.name)
		if err != nil {
			return errors.Wrap(err, "update stat: get restore meta")
		}
		if m == nil {
			return nil
		}

		stat := make(map[string]map[string]phys.RestoreRSMetrics)

		for _, rs := range m.Replsets {
			stat[rs.Name] = map[string]phys.RestoreRSMetrics{
				"_primary": {DistTxn: phys.DistTxnStat{
					Partial:          rs.Stat.Txn.Partial,
					ShardUncommitted: rs.Stat.Txn.ShardUncommitted,
					LeftUncommitted:  rs.Stat.Txn.LeftUncommitted,
				}},
			}
		}

		err = RestoreSetStat(ctx, r.leadConn, r.name, phys.RestoreStat{RS: stat})
		if err != nil {
			return errors.Wrap(err, "set restore stat")
		}
	}

	return nil
}

func (r *Restore) swapUsers(ctx context.Context, exclude *topo.AuthInfo, nss []string) error {
	dbs := []string{}
	for _, ns := range nss {
		// ns can be "*.*" or "admin.pbmRUsers" or "admin.pbmRRoles"
		db, _ := util.ParseNS(ns)
		if len(db) == 0 || strings.HasPrefix(db, defs.DB) {
			continue
		}
		dbs = append(dbs, db)
	}

	rolesC := r.nodeConn.Database("admin").Collection("system.roles")

	eroles := []string{}
	for _, r := range exclude.UserRoles {
		eroles = append(eroles, r.DB+"."+r.Role)
	}

	rolesFilter := bson.M{
		"_id": bson.M{"$nin": eroles},
	}
	if len(dbs) > 0 {
		rolesFilter["db"] = bson.M{"$in": dbs}
	}

	curr, err := r.nodeConn.Database(defs.DB).Collection(defs.TmpRolesCollection).
		Find(ctx, rolesFilter)
	if err != nil {
		return errors.Wrap(err, "create cursor for tmpRoles")
	}
	defer curr.Close(ctx)

	_, err = rolesC.DeleteMany(ctx, rolesFilter)
	if err != nil {
		return errors.Wrap(err, "delete current roles")
	}

	for curr.Next(ctx) {
		var rl any
		err := curr.Decode(&rl)
		if err != nil {
			return errors.Wrap(err, "decode role")
		}
		_, err = rolesC.InsertOne(ctx, rl)
		if err != nil {
			return errors.Wrap(err, "insert role")
		}
	}

	user := ""
	if len(exclude.Users) > 0 {
		user = exclude.Users[0].DB + "." + exclude.Users[0].User
	}
	filterUsers := bson.M{
		"_id": bson.M{"$ne": user},
	}
	if len(dbs) > 0 {
		filterUsers["db"] = bson.M{"$in": dbs}
	}
	cur, err := r.nodeConn.Database(defs.DB).Collection(defs.TmpUsersCollection).
		Find(ctx, filterUsers)
	if err != nil {
		return errors.Wrap(err, "create cursor for tmpUsers")
	}
	defer cur.Close(ctx)

	usersC := r.nodeConn.Database("admin").Collection("system.users")
	_, err = usersC.DeleteMany(ctx, filterUsers)
	if err != nil {
		return errors.Wrap(err, "delete current users")
	}

	for cur.Next(ctx) {
		var u any
		err := cur.Decode(&u)
		if err != nil {
			return errors.Wrap(err, "decode user")
		}
		_, err = usersC.InsertOne(ctx, u)
		if err != nil {
			return errors.Wrap(err, "insert user")
		}
	}

	return nil
}

func (r *Restore) reconcileStatus(ctx context.Context, status defs.Status, timeout *time.Duration) error {
	if timeout != nil {
		err := convergeClusterWithTimeout(ctx, r.leadConn, r.name, r.opid, r.shards, status, *timeout)
		return errors.Wrap(err, "convergeClusterWithTimeout")
	}
	err := convergeCluster(ctx, r.leadConn, r.name, r.opid, r.shards, status)
	return errors.Wrap(err, "convergeCluster")
}

func (r *Restore) waitForStatus(ctx context.Context, status defs.Status) error {
	r.log.Debug("waiting for '%s' status", status)
	return waitForStatus(ctx, r.leadConn, r.name, status)
}

// MarkFailed sets the restore and rs state as failed with the given message
func (r *Restore) MarkFailed(ctx context.Context, e error) error {
	err := ChangeRestoreState(ctx, r.leadConn, r.name, defs.StatusError, e.Error())
	if err != nil {
		return errors.Wrap(err, "set restore state")
	}
	err = ChangeRestoreRSState(ctx, r.leadConn, r.name, r.nodeInfo.SetName, defs.StatusError, e.Error())
	return errors.Wrap(err, "set replset state")
}<|MERGE_RESOLUTION|>--- conflicted
+++ resolved
@@ -876,9 +876,8 @@
 	}
 	defer rdr.Close()
 
-	// Restore snapshot (mongorestore)
 	if r.nodeInfo.IsConfigSrv() && util.IsSelective(nss) {
-		err = r.snapshot(rdr, true)
+		err = r.snapshot(rdr, cloneNS, true)
 		if err != nil {
 			return errors.Wrap(err, "mongorestore")
 		}
@@ -888,7 +887,7 @@
 			return err
 		}
 	} else {
-		err = r.snapshot(rdr, false)
+		err = r.snapshot(rdr, cloneNS, false)
 		if err != nil {
 			return errors.Wrap(err, "mongorestore")
 		}
@@ -921,11 +920,7 @@
 	defer rdr.Close()
 
 	// Restore snapshot (mongorestore)
-<<<<<<< HEAD
-	err = r.snapshot(rdr, cloneNS)
-=======
-	err = r.snapshot(rdr, false)
->>>>>>> 53c6b3c3
+	err = r.snapshot(rdr, snapshot.CloneNS{}, false)
 	if err != nil {
 		return errors.Wrap(err, "mongorestore")
 	}
@@ -1334,13 +1329,8 @@
 	return nil
 }
 
-<<<<<<< HEAD
-func (r *Restore) snapshot(input io.Reader, cloneNS snapshot.CloneNS) error {
-	rf, err := snapshot.NewRestore(r.brief.URI, r.cfg, cloneNS, r.numParallelColls)
-=======
-func (r *Restore) snapshot(input io.Reader, excludeRouterCollections bool) error {
-	rf, err := snapshot.NewRestore(r.brief.URI, r.cfg, r.numParallelColls, excludeRouterCollections)
->>>>>>> 53c6b3c3
+func (r *Restore) snapshot(input io.Reader, cloneNS snapshot.CloneNS, excludeRouterCollections bool) error {
+	rf, err := snapshot.NewRestore(r.brief.URI, r.cfg, cloneNS, r.numParallelColls, excludeRouterCollections)
 	if err != nil {
 		return err
 	}
