--- conflicted
+++ resolved
@@ -833,9 +833,6 @@
 	for i := len(r.files) - 1; i >= 0; i-- {
 		set := r.files[i]
 		for _, f := range set.Data {
-<<<<<<< HEAD
-			dst := filepath.Join(r.dbpath, f.Name)
-=======
 			src := filepath.Join(set.BcpName, r.nodeInfo.SetName, f.Name+set.Cmpr.Suffix())
 			if f.Len != 0 {
 				src += fmt.Sprintf(".%d-%d", f.Off, f.Len)
@@ -847,7 +844,6 @@
 			}
 			dst := filepath.Join(r.dbpath, fname)
 
->>>>>>> 490358ba
 			err := os.MkdirAll(filepath.Dir(dst), os.ModeDir|0o700)
 			if err != nil {
 				return stat, errors.Wrapf(err, "create path %s", filepath.Dir(dst))
@@ -856,11 +852,6 @@
 			if set.BcpName == bcpDir {
 				r.log.Info("create dir <%s>", filepath.Dir(f.Name))
 				continue
-			}
-
-			src := filepath.Join(set.BcpName, r.nodeInfo.SetName, f.Name+set.Cmpr.Suffix())
-			if f.Len != 0 {
-				src += fmt.Sprintf(".%d-%d", f.Off, f.Len)
 			}
 
 			r.log.Info("copy <%s> to <%s>", src, dst)
@@ -1427,14 +1418,11 @@
 		for _, f := range append(rs.Files, rs.Journal...) {
 			if _, ok := targetFiles[f.Name]; ok && f.Off >= 0 && f.Len >= 0 {
 				data.Data = append(data.Data, f)
-<<<<<<< HEAD
 				targetFiles[f.Name] = true
-=======
 
 				if data.dbpath == "" {
 					is1058, data.dbpath = findDBpath(f.Name)
 				}
->>>>>>> 490358ba
 			}
 		}
 		if is1058 {
