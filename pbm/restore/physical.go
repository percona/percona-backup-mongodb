package restore

import (
	"bytes"
	"context"
	"encoding/json"
	"fmt"
	"io"
	"io/ioutil"
	slog "log"
	"math/rand"
	"net"
	"os"
	"os/exec"
	"path"
	"path/filepath"
	"strconv"
	"strings"
	"sync"
	"time"

	"github.com/pkg/errors"
	"go.mongodb.org/mongo-driver/bson"
	"go.mongodb.org/mongo-driver/bson/primitive"
	"go.mongodb.org/mongo-driver/mongo"
	"go.mongodb.org/mongo-driver/mongo/options"
	"golang.org/x/mod/semver"
	"gopkg.in/yaml.v2"

	"github.com/percona/percona-backup-mongodb/pbm"
	"github.com/percona/percona-backup-mongodb/pbm/compress"
	"github.com/percona/percona-backup-mongodb/pbm/log"
	"github.com/percona/percona-backup-mongodb/pbm/storage"
	"github.com/percona/percona-backup-mongodb/pbm/storage/s3"
	"github.com/percona/percona-backup-mongodb/version"
)

const (
	defaultRSdbpath   = "/data/db"
	defaultCSRSdbpath = "/data/configdb"

	mongofslock = "mongod.lock"

	defaultPort = 27017
)

type files struct {
	BcpName string
	Cmpr    compress.CompressionType
	Data    []pbm.File

	// dbpath to cut from destination if there is any (see PBM-1058)
	dbpath string
}

type PhysRestore struct {
	cn     *pbm.PBM
	node   *pbm.Node
	dbpath string
	// an ephemeral port to restart mongod on during the restore
	tmpPort     int
	tmpConf     *os.File
	rsConf      *pbm.RSConfig     // original replset config
	shards      map[string]string // original shards list on config server
	cfgConn     string            // shardIdentity configsvrConnectionString
	startTS     int64
	secOpts     *pbm.MongodOptsSec
	storageOpts *pbm.MongodOptsStorage

	name      string
	opid      string
	nodeInfo  *pbm.NodeInfo
	stg       storage.Storage
	bcp       *pbm.BackupMeta
	files     []files
	restoreTS primitive.Timestamp

	confOpts pbm.RestoreConf

	mongod string // location of mongod used for internal restarts

	// path to files on a storage the node will sync its
	// state with the resto of the cluster
	syncPathNode     string
	syncPathNodeStat string
	syncPathRS       string
	syncPathCluster  string
	syncPathPeers    map[string]struct{}
	// Shards to participate in restore.
	// Only the restore leader would have this info.
	syncPathShards map[string]struct{}
	// Non-ConfigServer shards
	syncPathDataShards map[string]struct{}

	stopHB chan struct{}

	log *log.Event

	rsMap map[string]string
}

func NewPhysical(cn *pbm.PBM, node *pbm.Node, inf *pbm.NodeInfo, rsMap map[string]string) (*PhysRestore, error) {
	opts, err := node.GetOpts(nil)
	if err != nil {
		return nil, errors.Wrap(err, "get mongo options")
	}
	p := opts.Storage.DBpath
	if p == "" {
		switch inf.ReplsetRole() {
		case pbm.RoleConfigSrv:
			p = defaultCSRSdbpath
		default:
			p = defaultRSdbpath
		}
	}

	if opts.Net.Port == 0 {
		opts.Net.Port = defaultPort
	}

	rcf, err := node.GetRSconf()
	if err != nil {
		return nil, errors.Wrap(err, "get replset config")
	}

	var shards map[string]string
	var csvr string
	if inf.IsSharded() {
		ss, err := cn.GetShards()
		if err != nil {
			return nil, errors.WithMessage(err, "get shards")
		}

		shards = make(map[string]string)
		for _, s := range ss {
			shards[s.ID] = s.Host
		}

		if inf.ReplsetRole() != pbm.RoleConfigSrv {
			csvr, err = node.ConfSvrConn()
			if err != nil {
				return nil, errors.Wrap(err, "get configsvrConnectionString")
			}
		}
	}

	if inf.SetName == "" {
		return nil, errors.New("undefined replica set")
	}

	tmpPort, err := peekTmpPort(opts.Net.Port)
	if err != nil {
		return nil, errors.Wrap(err, "peek tmp port")
	}

	return &PhysRestore{
<<<<<<< HEAD
		cn:          cn,
		node:        node,
		dbpath:      p,
		rsConf:      rcf,
		shards:      shards,
		cfgConn:     csvr,
		nodeInfo:    inf,
		tmpPort:     tmpPort,
		secOpts:     opts.Security,
		storageOpts: &opts.Storage,
=======
		cn:       cn,
		node:     node,
		dbpath:   p,
		rsConf:   rcf,
		shards:   shards,
		cfgConn:  csvr,
		nodeInfo: inf,
		tmpPort:  tmpPort,
		secOpts:  opts.Security,
		rsMap:    rsMap,
>>>>>>> 1d31075e
	}, nil
}

// peeks a random free port in a range [minPort, maxPort]
func peekTmpPort(current int) (int, error) {
	const (
		rng = 1111
		try = 150
	)

	rand.Seed(time.Now().UnixNano())

	for i := 0; i < try; i++ {
		p := current + rand.Intn(rng) + 1
		ln, err := net.Listen("tcp", ":"+strconv.Itoa(p))
		if err == nil {
			ln.Close()
			return p, nil
		}
	}

	return -1, errors.Errorf("can't find unused port in range [%d, %d]", current, current+rng)
}

// Close releases object resources.
// Should be run to avoid leaks.
func (r *PhysRestore) close(noerr, cleanup bool) {
	if r.tmpConf != nil {
		r.log.Debug("rm tmp conf")
		err := os.Remove(r.tmpConf.Name())
		if err != nil {
			r.log.Error("remove tmp config %s: %v", r.tmpConf.Name(), err)
		}
	}
	// clean-up internal mongod log only if there is no error
	if noerr {
		r.log.Debug("rm tmp logs")
		err := os.Remove(path.Join(r.dbpath, internalMongodLog))
		if err != nil {
			r.log.Error("remove tmp mongod logs %s: %v", path.Join(r.dbpath, internalMongodLog), err)
		}
	} else if cleanup { // clean-up dbpath on err if needed
		r.log.Debug("clean-up dbpath")
		err := removeAll(r.dbpath, r.log)
		if err != nil {
			r.log.Error("flush dbpath %s: %v", r.dbpath, err)
		}
	}
	if r.stopHB != nil {
		close(r.stopHB)
	}
}

func (r *PhysRestore) flush() error {
	r.log.Debug("shutdown server")
	rsStat, err := r.node.GetReplsetStatus()
	if err != nil {
		return errors.Wrap(err, "get replset status")
	}

	if r.nodeInfo.IsConfigSrv() {
		r.log.Debug("waiting for shards to shutdown")
		_, err := r.waitFiles(pbm.StatusDown, r.syncPathDataShards, false)
		if err != nil {
			return errors.Wrap(err, "wait for datashards to shutdown")
		}
	}

	for {
		inf, err := r.node.GetInfo()
		if err != nil {
			return errors.Wrap(err, "get node info")
		}
		// single-node replica set won't stepdown do secondary
		// so we have to shut it down despite of role
		if !inf.IsPrimary || len(rsStat.Members) == 1 {
			err = r.node.Shutdown()
			if err != nil &&
				strings.Contains(err.Error(), // wait a bit and let the node to stepdown
					"(ConflictingOperationInProgress) This node is already in the process of stepping down") {
				return errors.Wrap(err, "shutdown server")
			}
			break
		}
		r.log.Debug("waiting to became secondary")
		time.Sleep(time.Second * 1)
	}

	r.log.Debug("waiting for the node to shutdown")
	err = waitMgoShutdown(r.dbpath)
	if err != nil {
		return errors.Wrap(err, "shutdown")
	}

	if r.nodeInfo.IsPrimary {
		err = r.stg.Save(r.syncPathRS+"."+string(pbm.StatusDown),
			okStatus(), -1)
		if err != nil {
			return errors.Wrap(err, "write replset StatusDown")
		}
	}

	r.log.Debug("revome old data")
	err = removeAll(r.dbpath, r.log)
	if err != nil {
		return errors.Wrapf(err, "flush dbpath %s", r.dbpath)
	}

	return nil
}

func waitMgoShutdown(dbpath string) error {
	tk := time.NewTicker(time.Second)
	defer tk.Stop()
	for range tk.C {
		f, err := os.Stat(path.Join(dbpath, mongofslock))
		if err != nil {
			return errors.Wrapf(err, "check for lock file %s", path.Join(dbpath, mongofslock))
		}

		if f.Size() == 0 {
			return nil
		}
	}

	return nil
}

// toState moves cluster to the given restore state.
// All communication happens via files in the restore dir on storage.
//
//		Status "done" is a special case. If at least one node in the replset moved
//		to the "done", the replset is "partlyDone". And a replset is "done" if all
//		nodes moved to "done". For cluster success, all replsets must move either
//		to "done" or "partlyDone". Cluster is "partlyDone" if at least one replset
//		is "partlyDone".
//
//	  - Each node writes a file with the given state.
//	  - The replset leader (primary node) or every rs node, in case of status
//	    "done",  waits for files from all replica set nodes. And writes a status
//	    file for the replica set.
//	  - The cluster leader (primary node - on config server in case of sharded) or
//	    every node, in case of status "done",  waits for status files from all
//	    replica sets. And sets the status file for the cluster.
//	  - Each node in turn waits for the cluster status file and returns (move further)
//	    once it's observed.
//
// State structure on storage:
//
//		.pbm.restore/<restore-name>
//			rs.<rs-name>/
//				node.<node-name>.hb			// hearbeats. last beat ts inside.
//				node.<node-name>.<status>	// node's PBM status. Inside is the ts of the transition. In case of error, file contains an error text.
//				rs.<status>					// replicaset's PBM status. Inside is the ts of the transition. In case of error, file contains an error text.
//			cluster.hb						// hearbeats. last beat ts inside.
//			cluster.<status>				// cluster's PBM status. Inside is the ts of the transition. In case of error, file contains an error text.
//
//	 For example:
//
//	     2022-08-02T18:50:35.1889332Z
//	     ├── cluster.done
//	     ├── cluster.hb
//	     ├── cluster.running
//	     ├── cluster.starting
//	     ├── rs.rs1
//	     │   ├── node.rs101:27017.done
//	     │   ├── node.rs101:27017.hb
//	     │   ├── node.rs101:27017.running
//	     │   ├── node.rs101:27017.starting
//	     │   ├── node.rs102:27017.done
//	     │   ├── node.rs102:27017.hb
//	     │   ├── node.rs102:27017.running
//	     │   ├── node.rs102:27017.starting
//	     │   ├── node.rs103:27017.done
//	     │   ├── node.rs103:27017.hb
//	     │   ├── node.rs103:27017.running
//	     │   ├── node.rs103:27017.starting
//	     │   ├── rs.done
//	     │   ├── rs.hb
//	     │   ├── rs.running
//	     │   └── rs.starting
func (r *PhysRestore) toState(status pbm.Status) (rStatus pbm.Status, err error) {
	defer func() {
		if err != nil {
			if r.nodeInfo.IsPrimary && status != pbm.StatusDone {
				serr := r.stg.Save(r.syncPathRS+"."+string(pbm.StatusError),
					errStatus(err), -1)
				if serr != nil {
					r.log.Error("toState: write replset error state `%v`: %v", err, serr)
				}
			}
			if r.nodeInfo.IsClusterLeader() && status != pbm.StatusDone {
				serr := r.stg.Save(r.syncPathCluster+"."+string(pbm.StatusError),
					errStatus(err), -1)
				if serr != nil {
					r.log.Error("toState: write cluster error state `%v`: %v", err, serr)
				}
			}
		}
	}()

	r.log.Info("moving to state %s", status)

	err = r.stg.Save(r.syncPathNode+"."+string(status),
		okStatus(), -1)
	if err != nil {
		return pbm.StatusError, errors.Wrap(err, "write node state")
	}

	if r.nodeInfo.IsPrimary || status == pbm.StatusDone {
		r.log.Info("waiting for `%s` status in rs %v", status, r.syncPathPeers)
		cstat, err := r.waitFiles(status, copyMap(r.syncPathPeers), false)
		if err != nil {
			return pbm.StatusError, errors.Wrap(err, "wait for nodes in rs")
		}

		err = r.stg.Save(r.syncPathRS+"."+string(cstat),
			okStatus(), -1)
		if err != nil {
			return pbm.StatusError, errors.Wrap(err, "write replset state")
		}
	}

	if r.nodeInfo.IsClusterLeader() || status == pbm.StatusDone {
		r.log.Info("waiting for shards %v", r.syncPathShards)
		cstat, err := r.waitFiles(status, copyMap(r.syncPathShards), true)
		if err != nil {
			return pbm.StatusError, errors.Wrap(err, "wait for shards")
		}

		err = r.stg.Save(r.syncPathCluster+"."+string(cstat),
			okStatus(), -1)
		if err != nil {
			return pbm.StatusError, errors.Wrap(err, "write replset state")
		}
	}

	r.log.Info("waiting for cluster")
	cstat, err := r.waitFiles(status, map[string]struct{}{r.syncPathCluster: {}}, true)
	if err != nil {
		return pbm.StatusError, errors.Wrap(err, "wait for cluster")
	}

	r.log.Debug("converged to state %s", cstat)

	return cstat, nil
}

func (r *PhysRestore) getTSFromSyncFile(path string) (primitive.Timestamp, error) {
	res, err := r.stg.SourceReader(path + "." + string(pbm.StatusExtTS))
	if err != nil {
		return primitive.Timestamp{}, errors.Wrap(err, "get timestamp")
	}
	b, err := io.ReadAll(res)
	if err != nil {
		return primitive.Timestamp{}, errors.Wrap(err, "read timestamp")
	}
	tsb := bytes.Split(b, []byte(":"))
	if len(tsb) != 2 {
		return primitive.Timestamp{}, errors.Errorf("wrong file format: %s", tsb)
	}
	tsparts := bytes.Split(tsb[1], []byte(","))
	if len(tsparts) != 2 {
		return primitive.Timestamp{}, errors.Errorf("wrong timestamp format: %s", tsparts)
	}
	ctsT, err := strconv.Atoi(string(tsparts[0]))
	if err != nil {
		return primitive.Timestamp{}, errors.Wrap(err, "parse ts.T")
	}
	ctsI, err := strconv.Atoi(string(tsparts[1]))
	if err != nil {
		return primitive.Timestamp{}, errors.Wrap(err, "parse ts.I")
	}

	return primitive.Timestamp{
		T: uint32(ctsT),
		I: uint32(ctsI),
	}, nil
}

func errStatus(err error) io.Reader {
	return bytes.NewReader([]byte(
		fmt.Sprintf("%d:%v", time.Now().Unix(), err),
	))
}

func okStatus() io.Reader {
	return bytes.NewReader([]byte(
		fmt.Sprintf("%d", time.Now().Unix()),
	))
}

type nodeErr struct {
	node string
	msg  string
}

func (n nodeErr) Error() string {
	return fmt.Sprintf("%s failed: %s", n.node, n.msg)
}

func copyMap[K comparable, V any](m map[K]V) map[K]V {
	cp := make(map[K]V)
	for k, v := range m {
		cp[k] = v
	}

	return cp
}

func (r *PhysRestore) waitFiles(status pbm.Status, objs map[string]struct{}, cluster bool) (retStatus pbm.Status, err error) {
	if len(objs) == 0 {
		return pbm.StatusError, errors.New("empty objects maps")
	}

	tk := time.NewTicker(time.Second * 5)
	defer tk.Stop()

	retStatus = status

	var curErr error
	var haveDone bool
	for range tk.C {
		for f := range objs {
			errFile := f + "." + string(pbm.StatusError)
			_, err = r.stg.FileStat(errFile)
			if err != nil && err != storage.ErrNotExist {
				return pbm.StatusError, errors.Wrapf(err, "get file %s", errFile)
			}

			if err == nil {
				r, err := r.stg.SourceReader(errFile)
				if err != nil {
					return pbm.StatusError, errors.Wrapf(err, "open error file %s", errFile)
				}

				b, err := io.ReadAll(r)
				r.Close()
				if err != nil {
					return pbm.StatusError, errors.Wrapf(err, "read error file %s", errFile)
				}
				if status != pbm.StatusDone {
					return pbm.StatusError, nodeErr{filepath.Base(f), string(b)}
				}
				curErr = nodeErr{filepath.Base(f), string(b)}
				delete(objs, f)
				continue
			}

			err := r.checkHB(f + "." + syncHbSuffix)
			if err != nil {
				curErr = errors.Wrapf(err, "check heartbeat in %s.%s", f, syncHbSuffix)
				if status != pbm.StatusDone {
					return pbm.StatusError, curErr
				}
				delete(objs, f)
				continue
			}

			ok, err := checkFile(f+"."+string(status), r.stg)
			if err != nil {
				return pbm.StatusError, errors.Wrapf(err, "check file %s", f+"."+string(status))
			}

			if !ok {
				if status != pbm.StatusDone {
					continue
				}

				ok, err := checkFile(f+"."+string(pbm.StatusPartlyDone), r.stg)
				if err != nil {
					return pbm.StatusError, errors.Wrapf(err, "check file %s", f+"."+string(pbm.StatusPartlyDone))
				}

				if !ok {
					continue
				}
				retStatus = pbm.StatusPartlyDone
			}

			haveDone = true
			delete(objs, f)
		}

		if len(objs) == 0 {
			if curErr == nil {
				return retStatus, nil
			}

			if haveDone && !cluster {
				return pbm.StatusPartlyDone, nil
			}

			return pbm.StatusError, curErr
		}
	}

	return pbm.StatusError, storage.ErrNotExist
}

func checkFile(f string, stg storage.Storage) (ok bool, err error) {
	_, err = stg.FileStat(f)

	if err == nil {
		return true, nil
	}

	if err == storage.ErrNotExist || err == storage.ErrEmpty {
		return false, nil
	}

	return false, err
}

type nodeStatus int

const (
	restoreStared nodeStatus = 1 << iota
	restoreDone
)

func (n nodeStatus) is(s nodeStatus) bool { return n&s != 0 }

// log buffer that will dump content to the storage on restore
// finish (whether it's successful or not). It also dumps content
// and reset buffer when logs size hist the limit.
type logBuff struct {
	buf   *bytes.Buffer
	path  string
	cnt   int
	write func(name string, data io.Reader) error
	limit int64
	mx    sync.Mutex
}

func (l *logBuff) Write(p []byte) (n int, err error) {
	l.mx.Lock()
	defer l.mx.Unlock()
	if l.buf.Len()+len(p) > int(l.limit) {
		err := l.flush()
		if err != nil {
			return 0, err
		}
	}

	return l.buf.Write(p)
}

func (l *logBuff) flush() error {
	fname := fmt.Sprintf("%s.%d.log", l.path, l.cnt)
	err := l.write(fname, l.buf)
	if err != nil {
		return errors.Wrapf(err, "write logs buffer to %s", fname)
	}
	l.buf.Reset()
	l.cnt++

	return nil
}

func (l *logBuff) Flush() error {
	l.mx.Lock()
	defer l.mx.Unlock()
	return l.flush()
}

// Snapshot restores data from the physical snapshot.
//
// Initial sync and coordination between nodes happens via `admin.pbmRestore`
// metadata as with logical restores. But later, since mongod being shutdown,
// status sync going via storage (see `PhysRestore.toState`)
//
// Unlike in logical restore, _every_ node of the replicaset is taking part in
// a physical restore. In that way, we avoid logical resync between nodes after
// the restore. Each node in the cluster does:
//   - Stores current replicset config and mongod port.
//   - Checks backup and stops all routine writes to the db.
//   - Stops mongod and wipes out datadir.
//   - Copies backup data to the datadir.
//   - Starts standalone mongod on ephemeral (tmp) port and reset some internal
//     data also setting one-node replicaset and sets oplogTruncateAfterPoint
//     to the backup's `last write`. `oplogTruncateAfterPoint` set the time up
//     to which journals would be replayed.
//   - Starts standalone mongod to recover oplog from journals.
//   - Cleans up data and resets replicaset config to the working state.
//   - Shuts down mongod and agent (the leader also dumps metadata to the storage).
func (r *PhysRestore) Snapshot(cmd *pbm.RestoreCmd, opid pbm.OPID, l *log.Event, stopAgentC chan<- struct{}, pauseHB func()) (err error) {
	l.Debug("port: %d", r.tmpPort)

	meta := &pbm.RestoreMeta{
		Type:     pbm.PhysicalBackup,
		OPID:     opid.String(),
		Name:     cmd.Name,
		Backup:   cmd.BackupName,
		StartTS:  time.Now().Unix(),
		Status:   pbm.StatusInit,
		Replsets: []pbm.RestoreReplset{{Name: r.nodeInfo.Me}},
	}
	if r.nodeInfo.IsClusterLeader() {
		meta.Leader = r.nodeInfo.Me + "/" + r.rsConf.ID
	}

	var progress nodeStatus
	defer func() {
		// set failed status of node on error, but
		// don't mark node as failed after the local restore succeed
		if err != nil && !progress.is(restoreDone) && !errors.Is(err, ErrNoDataForShard) {
			r.MarkFailed(meta, err, !progress.is(restoreStared))
		}

		r.close(err == nil, progress.is(restoreStared) && !progress.is(restoreDone))
	}()

	err = r.init(cmd.Name, opid, l)
	if err != nil {
		return errors.Wrap(err, "init")
	}

	if cmd.BackupName == "" && !cmd.External {
		return errors.New("restore isn't external and no backup set")
	}

	if cmd.BackupName != "" {
		err = r.prepareBackup(cmd.BackupName)
		if err != nil {
			return err
		}
		r.restoreTS = r.bcp.LastWriteTS
	}
	if cmd.ExtTS.T > 0 {
		r.restoreTS = cmd.ExtTS
	}
	if cmd.External {
		meta.Type = pbm.ExternalBackup
	} else {
		meta.Type = r.bcp.Type
	}

	var excfg *pbm.MongodOpts
	if o, ok := cmd.ExtConf[r.nodeInfo.SetName]; ok {
		excfg = &o
	}
	err = r.setTmpConf(excfg)
	if err != nil {
		return errors.Wrap(err, "set tmp config")
	}

	if meta.Type == pbm.IncrementalBackup {
		meta.BcpChain = make([]string, 0, len(r.files))
		for i := len(r.files) - 1; i >= 0; i-- {
			meta.BcpChain = append(meta.BcpChain, r.files[i].BcpName)
		}
	}

	_, err = r.toState(pbm.StatusStarting)
	if err != nil {
		return errors.Wrap(err, "move to running state")
	}
	l.Debug("%s", pbm.StatusStarting)

	// don't write logs to the mongo anymore
	// but dump it on storage
	r.cn.Logger().SefBuffer(&logBuff{
		buf:   new(bytes.Buffer),
		path:  fmt.Sprintf("%s/%s/rs.%s/log/%s", pbm.PhysRestoresDir, r.name, r.rsConf.ID, r.nodeInfo.Me),
		limit: 1 << 20, // 1Mb
		write: func(name string, data io.Reader) error { return r.stg.Save(name, data, -1) },
	})
	r.cn.Logger().PauseMgo()

	_, err = r.toState(pbm.StatusRunning)
	if err != nil {
		return errors.Wrapf(err, "moving to state %s", pbm.StatusRunning)
	}

	// On this stage, the agent has to be closed on any outcome as mongod
	// is gonna be turned off. Besides, the agent won't be able to listen to
	// the cmd stream anymore and will flood logs with errors on that.
	l.Info("send to stopAgent chan")
	if stopAgentC != nil {
		stopAgentC <- struct{}{}
	}
	// anget will be stopped only after we exit this func
	// so stop heartbeats not to spam logs while the restore is running
	l.Debug("stop agents heartbeats")
	pauseHB()

	l.Info("stopping mongod and flushing old data")
	err = r.flush()
	if err != nil {
		return err
	}

	// A point of no return. From now on, we should clean the dbPath if an
	// error happens before the node is restored successfully.
	// The mongod most probably won't start anyway (or will start in an
	// inconsistent state). But the clean path will allow starting the cluster
	// and doing InitialSync on this node should the restore succeed on other
	// nodes.
	//
	// Should not be set before `r.flush()` as `flush` cleans the dbPath on its
	// own (which sets the no-return point).
	progress |= restoreStared

	if cmd.External {
		_, err = r.toState(pbm.StatusCopyReady)
		if err != nil {
			if err != nil {
				return errors.Wrapf(err, "moving to state %s", pbm.StatusCopyReady)
			}
		}

		l.Info("waiting for the datadir to be copied")
		_, err := r.waitFiles(pbm.StatusCopyDone, map[string]struct{}{r.syncPathCluster: {}}, true)
		if err != nil {
			return errors.Wrapf(err, "check %s state", pbm.StatusCopyDone)
		}

		err = r.cleanupDatadir()
		if err != nil {
			return errors.Wrap(err, "cleanup datadir")
		}
	} else {
		l.Info("copying backup data")
		dstat, err := r.copyFiles()
		if err != nil {
			return errors.Wrap(err, "copy files")
		}
		err = r.writeStat(dstat)
		if err != nil {
			r.log.Warning("write download stat: %v", err)
		}
	}

	if r.restoreTS.T == 0 {
		cts, err := r.getLasOpTime()
		if err != nil {
			return errors.Wrap(err, "define last op time")
		}

		bts := bytes.NewReader([]byte(
			fmt.Sprintf("%d:%d,%d", time.Now().Unix(), cts.T, cts.I),
		))
		// saving straight for RS as backup for nodes in the RS the same,
		// hence TS would be the same as well
		err = r.stg.Save(r.syncPathRS+"."+string(pbm.StatusExtTS), bts, -1)
		if err != nil {
			return errors.Wrap(err, "write RS timestamp")
		}

		if r.nodeInfo.IsClusterLeader() {
			_, err := r.waitFiles(pbm.StatusExtTS, copyMap(r.syncPathShards), true)
			if err != nil {
				return errors.Wrap(err, "wait for shards timestamp")
			}
			var mints primitive.Timestamp
			for sh := range r.syncPathShards {
				ts, err := r.getTSFromSyncFile(sh)
				if err != nil {
					return errors.Wrapf(err, "get timestamp for RS %s", sh)
				}

				if mints.IsZero() || primitive.CompareTimestamp(ts, mints) == -1 {
					mints = ts
				}
			}
			bts := bytes.NewReader([]byte(
				fmt.Sprintf("%d:%d,%d", time.Now().Unix(), mints.T, mints.I),
			))
			err = r.stg.Save(r.syncPathCluster+"."+string(pbm.StatusExtTS), bts, -1)
			if err != nil {
				return errors.Wrap(err, "write")
			}
		}

		_, err = r.waitFiles(pbm.StatusExtTS, map[string]struct{}{r.syncPathCluster: {}}, false)
		if err != nil {
			return errors.Wrap(err, "wait for cluster timestamp")
		}

		r.restoreTS, err = r.getTSFromSyncFile(r.syncPathCluster)
		if err != nil {
			return errors.Wrapf(err, "get cluster timestamp")
		}

	}

	l.Info("preparing data")
	err = r.prepareData()
	if err != nil {
		return errors.Wrap(err, "prepare data")
	}

	l.Info("recovering oplog as standalone")
	err = r.recoverStandalone()
	if err != nil {
		return errors.Wrap(err, "recover oplog as standalone")
	}

	l.Info("clean-up and reset replicaset config")
	err = r.resetRS()
	if err != nil {
		return errors.Wrap(err, "clean-up, rs_reset")
	}

	l.Info("restore on node succeed")
	// The node at this stage was restored successfully, so we shouldn't
	// clean up dbPath nor write error status for the node whatever happens
	// next.
	progress |= restoreDone

	stat, err := r.toState(pbm.StatusDone)
	if err != nil {
		return errors.Wrapf(err, "moving to state %s", pbm.StatusDone)
	}

	r.log.Info("writing restore meta")
	err = r.dumpMeta(meta, stat, "")
	if err != nil {
		return errors.Wrap(err, "writing restore meta to storage")
	}

	return nil
}

var rmFromDatadir = map[string]struct{}{
	"WiredTiger.lock":    {},
	"WiredTiger.turtle":  {},
	"WiredTiger.wt":      {},
	"mongod.lock":        {},
	"ongoingBackup.lock": {},
}

// removes obsolete files from the datadir
func (r *PhysRestore) cleanupDatadir() error {
	rm := func(f string) bool {
		_, ok := rmFromDatadir[f]
		return ok
	}
	if r.bcp != nil {
		m := make(map[string]struct{})
		rs := getRS(r.bcp, r.nodeInfo.SetName)
		if rs != nil {
			for _, f := range rs.Files {
				m[f.Name] = struct{}{}
			}
			rm = func(f string) bool {
				_, ok := m[f]
				return !ok
			}
		}
	}
	dbpath := path.Clean(r.dbpath) + "/"
	return filepath.Walk(dbpath, func(p string, info os.FileInfo, err error) error {
		if err != nil {
			return errors.Wrap(err, "walking the path")
		}
		if info.IsDir() || !rm(strings.TrimPrefix(p, dbpath)) {
			return nil
		}

		r.log.Debug("rm %s", p)
		err = os.Remove(p)
		if err != nil {
			r.log.Error("datadir cleanup: remove %s: %v", p, err)
		}
		return nil
	})
}

func (r *PhysRestore) writeStat(stat any) error {
	d := struct {
		D any `json:"d"`
	}{
		D: stat,
	}
	b, err := json.Marshal(d)
	if err != nil {
		return errors.Wrap(err, "marshal")
	}

	err = r.stg.Save(r.syncPathNodeStat, bytes.NewBuffer(b), -1)
	if err != nil {
		return errors.Wrap(err, "write")
	}

	return nil
}

func (r *PhysRestore) dumpMeta(meta *pbm.RestoreMeta, s pbm.Status, msg string) error {
	name := fmt.Sprintf("%s/%s.json", pbm.PhysRestoresDir, meta.Name)
	_, err := r.stg.FileStat(name)
	if err == nil {
		r.log.Warning("meta `%s` already exists, trying write %s status with '%s'", name, s, msg)
		return nil
	}
	if err != nil && err != storage.ErrNotExist {
		return errors.Wrapf(err, "check restore meta `%s`", name)
	}

	// We'll try to build as accurate meta as possible but it won't
	// be 100% accurate as not all agents have reported its final state yet
	// The meta generated here is more for debugging porpuses (just in case).
	// `pbm status` and `resync` will always rebuild it from agents' reports
	// not relying solely on this file.
	condsm, err := pbm.GetPhysRestoreMeta(meta.Name, r.stg, r.log)
	if err == nil {
		meta.Replsets = condsm.Replsets
		meta.Status = condsm.Status
		meta.LastTransitionTS = condsm.LastTransitionTS
		meta.Error = condsm.Error
		meta.Hb = condsm.Hb
		meta.Conditions = condsm.Conditions
	}
	if err != nil || s == pbm.StatusError {
		ts := time.Now().Unix()
		meta.Status = s
		meta.Conditions = append(meta.Conditions, &pbm.Condition{Timestamp: ts, Status: s})
		meta.LastTransitionTS = ts
		meta.Error = fmt.Sprintf("%s/%s: %s", r.nodeInfo.SetName, r.nodeInfo.Me, msg)
	}

	var buf bytes.Buffer
	enc := json.NewEncoder(&buf)
	enc.SetIndent("", "\t")
	err = enc.Encode(meta)
	if err != nil {
		return errors.Wrap(err, "encode restore meta")
	}
	err = r.stg.Save(name, &buf, int64(buf.Len()))
	if err != nil {
		return errors.Wrap(err, "write restore meta")
	}

	return nil
}

func (r *PhysRestore) copyFiles() (stat *s3.DownloadStat, err error) {
	readFn := r.stg.SourceReader
	if t, ok := r.stg.(*s3.S3); ok {
		d := t.NewDownload(r.confOpts.NumDownloadWorkers, r.confOpts.MaxDownloadBufferMb, r.confOpts.DownloadChunkMb)
		readFn = d.SourceReader
		defer func() {
			s := d.Stat()
			stat = &s
			r.log.Debug("download stat: %s", s)
		}()
	}

	setName := pbm.MakeReverseRSMapFunc(r.rsMap)(r.nodeInfo.SetName)
	cpbuf := make([]byte, 32*1024)
	for i := len(r.files) - 1; i >= 0; i-- {
		set := r.files[i]
		for _, f := range set.Data {
			src := filepath.Join(set.BcpName, setName, f.Name+set.Cmpr.Suffix())
			if f.Len != 0 {
				src += fmt.Sprintf(".%d-%d", f.Off, f.Len)
			}
			// cut dbpath from destination if there is any (see PBM-1058)
			fname := f.Name
			if set.dbpath != "" {
				fname = strings.TrimPrefix(fname, set.dbpath)
			}
			dst := filepath.Join(r.dbpath, fname)

			err := os.MkdirAll(filepath.Dir(dst), os.ModeDir|0o700)
			if err != nil {
				return stat, errors.Wrapf(err, "create path %s", filepath.Dir(dst))
			}
			// if this is a directory, only ensure it is created.
			if set.BcpName == bcpDir {
				r.log.Info("create dir <%s>", filepath.Dir(f.Name))
				continue
			}

			r.log.Info("copy <%s> to <%s>", src, dst)
			sr, err := readFn(src)
			if err != nil {
				return stat, errors.Wrapf(err, "create source reader for <%s>", src)
			}
			defer sr.Close()

			data, err := compress.Decompress(sr, set.Cmpr)
			if err != nil {
				return stat, errors.Wrapf(err, "decompress object %s", src)
			}
			defer data.Close()

			fw, err := os.OpenFile(dst, os.O_WRONLY|os.O_CREATE, f.Fmode)
			if err != nil {
				return stat, errors.Wrapf(err, "create/open destination file <%s>", dst)
			}
			defer fw.Close()
			if f.Off != 0 {
				_, err := fw.Seek(f.Off, io.SeekStart)
				if err != nil {
					return stat, errors.Wrapf(err, "set file offset <%s>|%d", dst, f.Off)
				}
			}
			_, err = io.CopyBuffer(fw, data, cpbuf)
			if err != nil {
				return stat, errors.Wrapf(err, "copy file <%s>", dst)
			}
			if f.Size != 0 {
				err = fw.Truncate(f.Size)
				if err != nil {
					return stat, errors.Wrapf(err, "truncate file <%s>|%d", dst, f.Size)
				}
			}
		}
	}
	return stat, nil
}

func (r *PhysRestore) getLasOpTime() (primitive.Timestamp, error) {
	err := r.startMongo("--dbpath", r.dbpath,
		"--setParameter", "disableLogicalSessionCacheRefresh=true")
	if err != nil {
		return primitive.Timestamp{}, errors.Wrap(err, "start mongo")
	}

	c, err := tryConn(5, time.Minute*5, r.tmpPort, path.Join(r.dbpath, internalMongodLog))
	if err != nil {
		return primitive.Timestamp{}, errors.Wrap(err, "connect to mongo")
	}

	ctx := context.Background()

	res := c.Database("local").Collection("oplog.rs").FindOne(
		ctx,
		bson.M{},
		options.FindOne().SetSort(bson.D{{"ts", -1}}),
	)
	if res.Err() != nil {
		return primitive.Timestamp{}, errors.Wrap(res.Err(), "get oplog entry")
	}
	rb, err := res.DecodeBytes()
	if err != nil {
		return primitive.Timestamp{}, errors.Wrap(err, "decode oplog entry")
	}
	ts := primitive.Timestamp{}
	var ok bool
	ts.T, ts.I, ok = rb.Lookup("ts").TimestampOK()
	if !ok {
		return ts, errors.Errorf("get the timestamp of record %v", rb)
	}

	err = shutdown(c, r.dbpath)
	if err != nil {
		return ts, errors.Wrap(err, "shutdown mongo")
	}

	return ts, nil
}

func (r *PhysRestore) prepareData() error {
	err := r.startMongo("--dbpath", r.dbpath,
		"--setParameter", "disableLogicalSessionCacheRefresh=true")
	if err != nil {
		return errors.Wrap(err, "start mongo")
	}

	c, err := tryConn(5, time.Minute*5, r.tmpPort, path.Join(r.dbpath, internalMongodLog))
	if err != nil {
		return errors.Wrap(err, "connect to mongo")
	}

	ctx := context.Background()

	err = c.Database("local").Collection("replset.minvalid").Drop(ctx)
	if err != nil {
		return errors.Wrap(err, "drop replset.minvalid")
	}
	err = c.Database("local").Collection("replset.oplogTruncateAfterPoint").Drop(ctx)
	if err != nil {
		return errors.Wrap(err, "drop replset.oplogTruncateAfterPoint")
	}
	err = c.Database("local").Collection("replset.election").Drop(ctx)
	if err != nil {
		return errors.Wrap(err, "drop replset.election")
	}
	_, err = c.Database("local").Collection("system.replset").DeleteMany(ctx, bson.D{})
	if err != nil {
		return errors.Wrap(err, "delete from system.replset")
	}

	_, err = c.Database("local").Collection("replset.minvalid").InsertOne(ctx,
		bson.M{"_id": primitive.NewObjectID(), "t": -1, "ts": primitive.Timestamp{0, 1}},
	)
	if err != nil {
		return errors.Wrap(err, "insert to replset.minvalid")
	}

	r.log.Debug("oplogTruncateAfterPoint: %v", r.restoreTS)
	_, err = c.Database("local").Collection("replset.oplogTruncateAfterPoint").InsertOne(ctx,
		bson.M{"_id": "oplogTruncateAfterPoint", "oplogTruncateAfterPoint": r.restoreTS},
	)
	if err != nil {
		return errors.Wrap(err, "set oplogTruncateAfterPoint")
	}

	err = shutdown(c, r.dbpath)
	if err != nil {
		return errors.Wrap(err, "shutdown mongo")
	}

	return nil
}

func shutdown(c *mongo.Client, dbpath string) error {
	err := c.Database("admin").RunCommand(context.Background(), bson.D{{"shutdown", 1}}).Err()
	if err != nil && !strings.Contains(err.Error(), "socket was unexpectedly closed") {
		return err
	}

	err = waitMgoShutdown(dbpath)
	if err != nil {
		return errors.Wrap(err, "shutdown")
	}

	return nil
}

func (r *PhysRestore) recoverStandalone() error {
	err := r.startMongo("--dbpath", r.dbpath,
		"--setParameter", "recoverFromOplogAsStandalone=true",
		"--setParameter", "takeUnstableCheckpointOnShutdown=true")
	if err != nil {
		return errors.Wrap(err, "start mongo")
	}

	c, err := tryConn(5, time.Minute*5, r.tmpPort, path.Join(r.dbpath, internalMongodLog))
	if err != nil {
		return errors.Wrap(err, "connect to mongo")
	}

	err = shutdown(c, r.dbpath)
	if err != nil {
		return errors.Wrap(err, "shutdown mongo")
	}

	return nil
}

func (r *PhysRestore) resetRS() error {
	err := r.startMongo("--dbpath", r.dbpath,
		"--setParameter", "disableLogicalSessionCacheRefresh=true",
		"--setParameter", "skipShardingConfigurationChecks=true")
	if err != nil {
		return errors.Wrap(err, "start mongo")
	}

	c, err := tryConn(5, time.Minute*5, r.tmpPort, path.Join(r.dbpath, internalMongodLog))
	if err != nil {
		return errors.Wrap(err, "connect to mongo")
	}

	ctx := context.Background()

	if r.nodeInfo.IsConfigSrv() {
		err = c.Database("config").Collection("mongos").Drop(ctx)
		if err != nil {
			return errors.Wrap(err, "drop config.mongos")
		}
		err = c.Database("config").Collection("lockpings").Drop(ctx)
		if err != nil {
			return errors.Wrap(err, "drop config.lockpings")
		}

		cur, err := c.Database("config").Collection("shards").Find(ctx, bson.D{})
		if err != nil {
			return errors.WithMessage(err, "find: config.shards")
		}

		var docs []struct {
			I string         `bson:"_id"`
			H string         `bson:"host"`
			R map[string]any `bson:",inline"`
		}
		if err := cur.All(ctx, &docs); err != nil {
			return errors.WithMessage(err, "decode: config.shards")
		}

		sMap := r.getShardMapping(r.bcp)
		mapS := pbm.MakeRSMapFunc(sMap)
		ms := []mongo.WriteModel{&mongo.DeleteManyModel{Filter: bson.D{}}}
		for _, doc := range docs {
			doc.I = mapS(doc.I)
			doc.H = r.shards[doc.I]
			ms = append(ms, &mongo.InsertOneModel{Document: doc})
		}

		_, err = c.Database("config").Collection("shards").BulkWrite(ctx, ms)
		if err != nil {
			return errors.Wrap(err, "update config.shards")
		}

		if len(sMap) != 0 {
			r.log.Debug("updating router config")
			if err := updateRouterTables(ctx, c, sMap); err != nil {
				return errors.WithMessage(err, "update router tables")
			}
		}
	} else {
		var currS string
		for s, uri := range r.shards {
			rs, _, _ := strings.Cut(uri, "/")
			if rs == r.nodeInfo.SetName {
				currS = s
				break
			}
		}

		_, err = c.Database("admin").Collection("system.version").UpdateOne(
			ctx,
			bson.D{{"_id", "shardIdentity"}},
			bson.D{{"$set", bson.M{
				"shardName":                 currS,
				"configsvrConnectionString": r.cfgConn,
			}}},
		)
		if err != nil {
			return errors.Wrap(err, "update shardIdentity in admin.system.version")
		}
	}

	colls, err := c.Database("config").ListCollectionNames(ctx, bson.D{{"name", bson.M{"$regex": `^cache\.`}}})
	if err != nil {
		return errors.WithMessage(err, "list cache collections")
	}
	for _, coll := range colls {
		if err := c.Database("config").Collection(coll).Drop(ctx); err != nil {
			return errors.Wrapf(err, "drop %q", coll)
		}
	}

	const retry = 5
	for i := 0; i < retry; i++ {
		err = c.Database("config").Collection("system.sessions").Drop(ctx)
		if err == nil || !strings.Contains(err.Error(), "(BackgroundOperationInProgressForNamespace)") {
			break
		}
		r.log.Debug("drop config.system.sessions: BackgroundOperationInProgressForNamespace, retrying")
		time.Sleep(time.Second * time.Duration(i+1))
	}
	if err != nil {
		return errors.Wrap(err, "drop config.system.sessions")
	}

	_, err = c.Database("local").Collection("system.replset").DeleteMany(ctx, bson.D{})
	if err != nil {
		return errors.Wrap(err, "delete from system.replset")
	}

	_, err = c.Database("local").Collection("system.replset").InsertOne(ctx,
		pbm.RSConfig{
			ID:       r.rsConf.ID,
			CSRS:     r.nodeInfo.IsConfigSrv(),
			Version:  1,
			Members:  r.rsConf.Members,
			Settings: r.rsConf.Settings,
		},
	)
	if err != nil {
		return errors.Wrapf(err, "update rs.member host to %s", r.nodeInfo.Me)
	}

	// PITR should be turned off after the physical restore. Otherwise, slicing resumes
	// right after the cluster start while the system in the state of the backup's
	// recovery time. No resync yet. Hence the system knows nothing about the recent
	// restore and chunks made after the backup. So it would successfully start slicing
	// and overwrites chunks after the backup.
	if r.nodeInfo.IsLeader() {
		_, err = c.Database(pbm.DB).Collection(pbm.ConfigCollection).UpdateOne(ctx, bson.D{},
			bson.D{{"$set", bson.M{"pitr.enabled": false}}},
		)
		if err != nil {
			return errors.Wrap(err, "turn off pitr")
		}
	}

	err = shutdown(c, r.dbpath)
	if err != nil {
		return errors.Wrap(err, "shutdown mongo")
	}

	return nil
}

func (r *PhysRestore) getShardMapping(bcp *pbm.BackupMeta) map[string]string {
	source := make(map[string]string)
	if bcp.ShardRemap != nil {
		for i := range bcp.Replsets {
			rs := bcp.Replsets[i].Name
			if s, ok := bcp.ShardRemap[rs]; ok {
				source[rs] = s
			}
		}
	}

	mapRevRS := pbm.MakeReverseRSMapFunc(r.rsMap)
	rv := make(map[string]string)
	for targetS, uri := range r.shards {
		targetRS, _, _ := strings.Cut(uri, "/")
		sourceRS := mapRevRS(targetRS)
		sourceS, ok := source[sourceRS]
		if ok && sourceS != targetS {
			rv[sourceS] = targetS
		}
	}

	return rv
}

// Tries to connect to mongo n times, timeout is applied for each try.
// If a try is unsuccessful, it will check the mongo logs and retry if
// there are no errors or fatals.
func tryConn(n int, tout time.Duration, port int, logpath string) (cn *mongo.Client, err error) {
	type mlog struct {
		T struct {
			Date string `json:"$date"`
		} `json:"t"`
		S   string `json:"s"`
		Msg string `json:"msg"`
	}
	for i := 0; i < n; i++ {
		cn, err = conn(port, tout)
		if err == nil {
			return cn, nil
		}

		f, ferr := os.Open(logpath)
		if ferr != nil {
			return nil, errors.Errorf("open logs: %v, connect err: %v", ferr, err)
		}
		defer f.Close()

		dec := json.NewDecoder(f)
		for {
			var m mlog
			if derr := dec.Decode(&m); derr == io.EOF {
				break
			} else if derr != nil {
				return nil, errors.Errorf("decode logs: %v, connect err: %v", derr, err)
			}
			if m.S == "E" || m.S == "F" {
				return nil, errors.Errorf("mongo failed with [%s] %s / %s, connect err: %v", m.S, m.Msg, m.T.Date, err)
			}
		}
	}

	return nil, errors.Errorf("failed to  connect after %d tries: %v", n, err)
}

func conn(port int, tout time.Duration) (*mongo.Client, error) {
	ctx := context.Background()

	opts := options.Client().
		SetHosts([]string{"localhost:" + strconv.Itoa(port)}).
		SetAppName("pbm-physical-restore").
		SetDirect(true).
		SetConnectTimeout(time.Second * 120).
		SetServerSelectionTimeout(tout)

	conn, err := mongo.NewClient(opts)
	if err != nil {
		return nil, errors.Wrap(err, "create mongo client")
	}

	err = conn.Connect(ctx)
	if err != nil {
		return nil, errors.Wrap(err, "connect")
	}

	err = conn.Ping(ctx, nil)
	if err != nil {
		return nil, errors.Wrap(err, "ping")
	}

	return conn, nil
}

const internalMongodLog = "pbm.restore.log"

func (r *PhysRestore) startMongo(opts ...string) error {
	if r.tmpConf != nil {
		opts = append(opts, []string{"-f", r.tmpConf.Name()}...)
	}

	opts = append(opts, []string{"--logpath", path.Join(r.dbpath, internalMongodLog)}...)

	errBuf := new(bytes.Buffer)
	cmd := exec.Command(r.mongod, opts...)

	cmd.Stderr = errBuf
	err := cmd.Start()
	if err != nil {
		return err
	}

	// release process resources
	go func() {
		err := cmd.Wait()
		if err != nil {
			slog.Printf("mongod process: %v, %s", err, errBuf)
			mlog := path.Join(r.dbpath, internalMongodLog)
			f, err := os.Open(mlog)
			if err != nil {
				slog.Printf("open mongod log %s: %v", mlog, err)
				return
			}
			buf, err := io.ReadAll(f)
			if err != nil {
				slog.Printf("read mongod log %s: %v", mlog, err)
				return
			}
			slog.Printf("mongod log:\n%s", buf)
		}
	}()
	return nil
}

const hbFrameSec = 60 * 2

func (r *PhysRestore) init(name string, opid pbm.OPID, l *log.Event) (err error) {
	var cfg pbm.Config
	cfg, err = r.cn.GetConfig()
	if err != nil {
		return errors.Wrap(err, "get pbm config")
	}

	r.stg, err = pbm.Storage(cfg, l)
	if err != nil {
		return errors.Wrap(err, "get storage")
	}

	r.confOpts = cfg.Restore

	r.mongod = "mongod" // run from $PATH by default
	if r.confOpts.MongodLocation != "" {
		r.mongod = r.confOpts.MongodLocation
	}
	if m, ok := r.confOpts.MongodLocationMap[r.nodeInfo.Me]; ok {
		r.mongod = m
	}

	r.log = l

	r.name = name
	r.opid = opid.String()

	r.startTS = time.Now().Unix()

	r.syncPathNode = fmt.Sprintf("%s/%s/rs.%s/node.%s", pbm.PhysRestoresDir, r.name, r.rsConf.ID, r.nodeInfo.Me)
	r.syncPathNodeStat = fmt.Sprintf("%s/%s/rs.%s/stat.%s", pbm.PhysRestoresDir, r.name, r.rsConf.ID, r.nodeInfo.Me)
	r.syncPathRS = fmt.Sprintf("%s/%s/rs.%s/rs", pbm.PhysRestoresDir, r.name, r.rsConf.ID)
	r.syncPathCluster = fmt.Sprintf("%s/%s/cluster", pbm.PhysRestoresDir, r.name)
	r.syncPathPeers = make(map[string]struct{})
	r.syncPathShards = map[string]struct{}{r.syncPathRS: {}}
	for _, m := range r.rsConf.Members {
		if !m.ArbiterOnly {
			r.syncPathPeers[fmt.Sprintf("%s/%s/rs.%s/node.%s", pbm.PhysRestoresDir, r.name, r.rsConf.ID, m.Host)] = struct{}{}
		}
	}
	if r.nodeInfo.IsConfigSrv() {
		sh, err := r.cn.GetShards()
		if err != nil {
			return errors.Wrap(err, "get data shards")
		}
		r.syncPathDataShards = make(map[string]struct{})
		for _, s := range sh {
			p := fmt.Sprintf("%s/%s/rs.%s/rs", pbm.PhysRestoresDir, r.name, s.RS)
			r.syncPathDataShards[p] = struct{}{}
			r.syncPathShards[p] = struct{}{}
		}
	}

	err = r.hb()
	if err != nil {
		l.Error("send init heartbeat: %v", err)
	}

	r.stopHB = make(chan struct{})
	go func() {
		tk := time.NewTicker(time.Second * hbFrameSec)
		defer func() {
			tk.Stop()
			l.Debug("hearbeats stopped")
		}()
		for {
			select {
			case <-tk.C:
				err := r.hb()
				if err != nil {
					l.Warning("send heartbeat: %v", err)
				}
			case <-r.stopHB:
				return
			}
		}
	}()

	return nil
}

const syncHbSuffix = "hb"

func (r *PhysRestore) hb() error {
	ts := time.Now().Unix()

	err := r.stg.Save(r.syncPathNode+"."+syncHbSuffix,
		bytes.NewReader([]byte(strconv.FormatInt(ts, 10))), -1)
	if err != nil {
		return errors.Wrap(err, "write node hb")
	}

	err = r.stg.Save(r.syncPathRS+"."+syncHbSuffix,
		bytes.NewReader([]byte(strconv.FormatInt(ts, 10))), -1)
	if err != nil {
		return errors.Wrap(err, "write rs hb")
	}

	err = r.stg.Save(r.syncPathCluster+"."+syncHbSuffix,
		bytes.NewReader([]byte(strconv.FormatInt(ts, 10))), -1)
	if err != nil {
		return errors.Wrap(err, "write rs hb")
	}

	return nil
}

func (r *PhysRestore) checkHB(file string) error {
	ts := time.Now().Unix()

	_, err := r.stg.FileStat(file)
	// compare with restore start if heartbeat files are yet to be created.
	// basically wait another hbFrameSec*2 sec for heartbeat files.
	if errors.Is(err, storage.ErrNotExist) {
		if r.startTS+hbFrameSec*2 < ts {
			return errors.Errorf("stuck, last beat ts: %d", r.startTS)
		}
		return nil
	}
	if err != nil {
		return errors.Wrap(err, "get file stat")
	}

	f, err := r.stg.SourceReader(file)
	if err != nil {
		return errors.Wrap(err, "get hb file")
	}

	b, err := ioutil.ReadAll(f)
	if err != nil {
		return errors.Wrap(err, "read content")
	}

	t, err := strconv.ParseInt(strings.TrimSpace(string(b)), 10, 0)
	if err != nil {
		return errors.Wrap(err, "decode")
	}

	if t+hbFrameSec*2 < ts {
		return errors.Errorf("stuck, last beat ts: %d", t)
	}

	return nil
}

<<<<<<< HEAD
func (r *PhysRestore) setTmpConf(xopts *pbm.MongodOpts) (err error) {
	opts := new(pbm.MongodOpts)
	opts.Storage = *r.storageOpts

	if xopts != nil {
		opts.Storage = xopts.Storage
	} else if r.bcp != nil {
		for _, v := range r.bcp.Replsets {
			if v.Name == r.nodeInfo.SetName {
				if v.MongodOpts != nil {
					opts.Storage = v.MongodOpts.Storage
				}
				break
=======
func (r *PhysRestore) setTmpConf() (err error) {
	setName := pbm.MakeReverseRSMapFunc(r.rsMap)(r.nodeInfo.SetName)
	opts := new(pbm.MongodOpts)
	for _, v := range r.bcp.Replsets {
		if v.Name == setName {
			if v.MongodOpts == nil {
				return nil
>>>>>>> 1d31075e
			}
		}
	}

	opts.Net.BindIp = "localhost"
	opts.Net.Port = r.tmpPort
	opts.Storage.DBpath = r.dbpath
	opts.Security = r.secOpts

	r.tmpConf, err = os.CreateTemp("", "pbmMongdTmpConf")
	if err != nil {
		return errors.Wrap(err, "create tmp config")
	}
	defer r.tmpConf.Close()

	enc := yaml.NewEncoder(r.tmpConf)
	err = enc.Encode(opts)
	if err != nil {
		return errors.Wrap(err, "encode options")
	}
	err = enc.Close()
	if err != nil {
		return errors.Wrap(err, "close encoder")
	}
	err = r.tmpConf.Sync()
	if err != nil {
		return errors.Wrap(err, "fsync")
	}

	return nil
}

const bcpDir = "__dir__"

// Sets replset files that have to be copied to the target during the restore.
// For non-incremental backups it's just the content of backups files (data) and
// journals. For the incrementals, it will gather files from preceding backups
// travelling back in time from the target backup up to the closest base.
// `Off == -1 && Len == -1` means the file remains unchanged since the last
// backup and there is no data in this backup. We need such info in
// the target backup to know which files from preceding backups should be
// restored. Only files listed in the target backup will be restored.
//
// The restore should be done in reverse order. Applying files (diffs)
// starting from the base and moving forward in time up to the target backup.
func (r *PhysRestore) setBcpFiles() (err error) {
	bcp := r.bcp

	setName := pbm.MakeReverseRSMapFunc(r.rsMap)(r.nodeInfo.SetName)
	rs := getRS(bcp, setName)
	if rs == nil {
		return errors.Errorf("no data in the backup for the replica set %s", setName)
	}

	targetFiles := make(map[string]bool)
	for _, f := range append(rs.Files, rs.Journal...) {
		targetFiles[f.Name] = false
	}

	for {
		data := files{
			BcpName: bcp.Name,
			Cmpr:    bcp.Compression,
			Data:    []pbm.File{},
		}
		// PBM-1058
		var is1058 bool
		for _, f := range append(rs.Files, rs.Journal...) {
			if _, ok := targetFiles[f.Name]; ok && f.Off >= 0 && f.Len >= 0 {
				data.Data = append(data.Data, f)
				targetFiles[f.Name] = true

				if data.dbpath == "" {
					is1058, data.dbpath = findDBpath(f.Name)
				}
			}
		}
		if is1058 {
			r.log.Debug("issue PBM-1058 detected in backup %s, dbpath is %s", bcp.Name, data.dbpath)
		}

		r.files = append(r.files, data)

		if bcp.SrcBackup == "" {
			break
		}

		r.log.Debug("get src %s", bcp.SrcBackup)
		bcp, err = r.cn.GetBackupMeta(bcp.SrcBackup)
		if err != nil {
			return errors.Wrapf(err, "get source backup")
		}
		rs = getRS(bcp, setName)
	}

	// Directories only. Incremental $backupCusor returns collections that
	// were created but haven't ended up in the checkpoint yet in the format
	// if they don't belong to this backup (see PBM-1063). PBM doesn't copy
	// such files. But they are already in WT metadata. PSMDB (WT) handles
	// this by creating such files during the start. But fails to do so if
	// it runs with `directoryPerDB` option. Namely fails to create a directory
	// for the collections. So we have to detect and create these directories
	// during the restore.
	var dirs []pbm.File
	dirsm := make(map[string]struct{})
	for f, was := range targetFiles {
		if !was {
			dir := path.Dir(f)
			if _, ok := dirsm[dir]; dir != "." && !ok {
				dirs = append(dirs, pbm.File{
					Name: f,
					Off:  -1,
					Len:  -1,
					Size: -1,
				})
				dirsm[dir] = struct{}{}
			}
		}
	}

	if len(dirs) > 0 {
		r.files = append(r.files, files{
			BcpName: bcpDir,
			Data:    dirs,
		})
	}

	return nil
}

// Checks if dbpath exists in the file name (affected by PBM-1058) and
// returns it.
// We suppose that "journal" will always be present in the backup and it is
// always in the dbpath root and doesn't contain subdirs, only files. Having
// a leading `/` indicates that restore was affected by PBM-1058 but only
// with journal files we may detect the exact prefix.
func findDBpath(fname string) (is bool, prefix string) {
	if !strings.HasPrefix(fname, "/") {
		return false, ""
	}

	is = true
	d, _ := path.Split(fname)
	if strings.HasSuffix(d, "/journal/") {
		prefix = path.Dir(d[0 : len(d)-1])
	}
	if prefix != "" && !strings.HasSuffix(prefix, "/") {
		prefix += "/"
	}

	return is, prefix
}

func getRS(bcp *pbm.BackupMeta, rs string) *pbm.BackupReplset {
	for _, r := range bcp.Replsets {
		if r.Name == rs {
			return &r
		}
	}
	return nil
}

func (r *PhysRestore) prepareBackup(backupName string) (err error) {
	r.bcp, err = r.cn.GetBackupMeta(backupName)
	if errors.Is(err, pbm.ErrNotFound) {
		r.bcp, err = GetMetaFromStore(r.stg, backupName)
	}
	if err != nil {
		return errors.Wrap(err, "get backup metadata")
	}

	if r.bcp == nil {
		return errors.New("snapshot name doesn't set")
	}

	err = r.cn.SetRestoreBackup(r.name, r.bcp.Name, nil)
	if err != nil {
		return errors.Wrap(err, "set backup name")
	}

	if r.bcp.Status != pbm.StatusDone {
		return errors.Errorf("backup wasn't successful: status: %s, error: %s", r.bcp.Status, r.bcp.Error())
	}

	if !version.CompatibleWith(r.bcp.PBMVersion, pbm.BreakingChangesMap[r.bcp.Type]) {
		return errors.Errorf("backup version (v%s) is not compatible with PBM v%s", r.bcp.PBMVersion, version.DefaultInfo.Version)
	}

	mgoV, err := r.node.GetMongoVersion()
	if err != nil || len(mgoV.Version) < 1 {
		return errors.Wrap(err, "define mongo version")
	}

	if semver.Compare(majmin(r.bcp.MongoVersion), majmin(mgoV.VersionString)) != 0 {
		return errors.Errorf("backup's Mongo version (%s) is not compatible with Mongo %s", r.bcp.MongoVersion, mgoV.VersionString)
	}

	mv, err := r.checkMongod(r.bcp.MongoVersion)
	if err != nil {
		return errors.Wrap(err, "check mongod binary")
	}
	r.log.Debug("mongod binary: %s, version: %s", r.mongod, mv)

	err = r.setBcpFiles()
	if err != nil {
		return errors.Wrap(err, "get data for restore")
	}

	s, err := r.cn.ClusterMembers()
	if err != nil {
		return errors.Wrap(err, "get cluster members")
	}

	mapRevRS := pbm.MakeReverseRSMapFunc(r.rsMap)
	fl := make(map[string]pbm.Shard, len(s))
	for _, rs := range s {
<<<<<<< HEAD
		fl[rs.RS] = rs
=======
		fl[mapRevRS(rs.RS)] = rs
		r.syncPathShards[fmt.Sprintf("%s/%s/rs.%s/rs", pbm.PhysRestoresDir, r.name, rs.RS)] = struct{}{}
>>>>>>> 1d31075e
	}

	var nors []string
	for _, sh := range r.bcp.Replsets {
		if _, ok := fl[sh.Name]; !ok {
			nors = append(nors, sh.Name)
		}
	}

	if len(nors) > 0 {
		return errors.Errorf("extra/unknown replica set found in the backup: %s", strings.Join(nors, ","))
	}

	setName := mapRevRS(r.nodeInfo.SetName)
	var ok bool
	for _, v := range r.bcp.Replsets {
		if v.Name == setName {
			ok = true
			break
		}
	}
	if !ok {
		if r.nodeInfo.IsLeader() {
			return errors.New("no data for the config server or sole rs in backup")
		}
		return ErrNoDataForShard
	}

	return nil
}

// ensure mongod for internal restarts is available and matches
// the backup's version
func (r *PhysRestore) checkMongod(needVersion string) (version string, err error) {
	cmd := exec.Command(r.mongod, "--version")

	stderr := new(bytes.Buffer)
	stdout := new(bytes.Buffer)

	cmd.Stderr = stderr
	cmd.Stdout = stdout

	err = cmd.Run()
	if err != nil {
		return "", errors.Errorf("run: %v. stderr: %s", err, stderr)
	}

	_, v, ok := strings.Cut(strings.Split(stdout.String(), "\n")[0], "db version ")
	if !ok {
		return "", errors.Errorf("parse version from output %s", stdout.String())
	}

	if semver.Compare(majmin(needVersion), majmin(v)) != 0 {
		return "", errors.Errorf("backup's Mongo version (%s) is not compatible with mongod %s", needVersion, v)
	}

	return v, nil
}

// MarkFailed sets the restore and rs state as failed with the given message
func (r *PhysRestore) MarkFailed(meta *pbm.RestoreMeta, e error, markCluster bool) {
	var nerr nodeErr
	if errors.As(e, &nerr) {
		e = nerr
		meta.Replsets = []pbm.RestoreReplset{{
			Name:   nerr.node,
			Status: pbm.StatusError,
			Error:  nerr.msg,
		}}
	} else if len(meta.Replsets) > 0 {
		meta.Replsets[0].Status = pbm.StatusError
		meta.Replsets[0].Error = e.Error()
	}

	err := r.stg.Save(r.syncPathNode+"."+string(pbm.StatusError),
		errStatus(e), -1)
	if err != nil {
		r.log.Error("write error state `%v` to storage: %v", e, err)
	}

	// At some point, every node will try to set an rs and cluster state
	// (in `toState` method).
	// Here we are not aware of partlyDone etc so leave it to the `toState`.
	if r.nodeInfo.IsPrimary && markCluster {
		serr := r.stg.Save(r.syncPathRS+"."+string(pbm.StatusError),
			errStatus(e), -1)
		if serr != nil {
			r.log.Error("MarkFailed: write replset error state `%v`: %v", e, serr)
		}
	}
	if r.nodeInfo.IsClusterLeader() && markCluster {
		serr := r.stg.Save(r.syncPathCluster+"."+string(pbm.StatusError),
			errStatus(e), -1)
		if serr != nil {
			r.log.Error("MarkFailed: write cluster error state `%v`: %v", e, serr)
		}
	}
}

func removeAll(dir string, l *log.Event) error {
	d, err := os.Open(dir)
	if err != nil {
		return errors.Wrap(err, "open dir")
	}
	defer d.Close()

	names, err := d.Readdirnames(-1)
	if err != nil {
		return errors.Wrap(err, "read file names")
	}
	for _, n := range names {
		if n == internalMongodLog {
			continue
		}
		err = os.RemoveAll(filepath.Join(dir, n))
		if err != nil {
			return errors.Wrapf(err, "remove '%s'", n)
		}
		l.Debug("remove %s", filepath.Join(dir, n))
	}
	return nil
}

func majmin(v string) string {
	if len(v) == 0 {
		return v
	}

	if v[0] != 'v' {
		v = "v" + v
	}

	return semver.MajorMinor(v)
}<|MERGE_RESOLUTION|>--- conflicted
+++ resolved
@@ -154,7 +154,6 @@
 	}
 
 	return &PhysRestore{
-<<<<<<< HEAD
 		cn:          cn,
 		node:        node,
 		dbpath:      p,
@@ -165,18 +164,7 @@
 		tmpPort:     tmpPort,
 		secOpts:     opts.Security,
 		storageOpts: &opts.Storage,
-=======
-		cn:       cn,
-		node:     node,
-		dbpath:   p,
-		rsConf:   rcf,
-		shards:   shards,
-		cfgConn:  csvr,
-		nodeInfo: inf,
-		tmpPort:  tmpPort,
-		secOpts:  opts.Security,
-		rsMap:    rsMap,
->>>>>>> 1d31075e
+		rsMap:       rsMap,
 	}, nil
 }
 
@@ -1646,29 +1634,19 @@
 	return nil
 }
 
-<<<<<<< HEAD
 func (r *PhysRestore) setTmpConf(xopts *pbm.MongodOpts) (err error) {
 	opts := new(pbm.MongodOpts)
 	opts.Storage = *r.storageOpts
-
 	if xopts != nil {
 		opts.Storage = xopts.Storage
 	} else if r.bcp != nil {
+		setName := pbm.MakeReverseRSMapFunc(r.rsMap)(r.nodeInfo.SetName)
 		for _, v := range r.bcp.Replsets {
-			if v.Name == r.nodeInfo.SetName {
+			if v.Name == setName {
 				if v.MongodOpts != nil {
 					opts.Storage = v.MongodOpts.Storage
 				}
 				break
-=======
-func (r *PhysRestore) setTmpConf() (err error) {
-	setName := pbm.MakeReverseRSMapFunc(r.rsMap)(r.nodeInfo.SetName)
-	opts := new(pbm.MongodOpts)
-	for _, v := range r.bcp.Replsets {
-		if v.Name == setName {
-			if v.MongodOpts == nil {
-				return nil
->>>>>>> 1d31075e
 			}
 		}
 	}
@@ -1885,12 +1863,8 @@
 	mapRevRS := pbm.MakeReverseRSMapFunc(r.rsMap)
 	fl := make(map[string]pbm.Shard, len(s))
 	for _, rs := range s {
-<<<<<<< HEAD
-		fl[rs.RS] = rs
-=======
 		fl[mapRevRS(rs.RS)] = rs
-		r.syncPathShards[fmt.Sprintf("%s/%s/rs.%s/rs", pbm.PhysRestoresDir, r.name, rs.RS)] = struct{}{}
->>>>>>> 1d31075e
+		// r.syncPathShards[fmt.Sprintf("%s/%s/rs.%s/rs", pbm.PhysRestoresDir, r.name, rs.RS)] = struct{}{}
 	}
 
 	var nors []string
