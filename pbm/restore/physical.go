--- conflicted
+++ resolved
@@ -220,59 +220,48 @@
 
 // toState moves cluster to the given restore state.
 // All communication happens via files in the restore dir on storage.
-<<<<<<< HEAD
-//   - Each node writes file with the given state (`<restoreDir>/rsID.nodeID.status`).
+//   - Each node writes file with the given state.
 //   - Replset leader (primary node) waits for files from all replicaset' nodes. And
 //     writes a status file for the relicaset.
 //   - Cluster leader (primary node on config server) waits for status files from
 //     all replicasets. And sets status file for the cluster.
 //   - Each node in turn waits for the cluster status file and returns (move further)
 //     once it's observed.
-func (r *PhysRestore) toState(status pbm.Status) error {
-=======
-// - Each node writes file with the given state.
-// - Replset leader (primary node) waits for files from all replicaset' nodes. And
-//   writes a status file for the relicaset.
-// - Cluster leader (primary node on config server) waits for status files from
-//   all replicasets. And sets status file for the cluster.
-// - Each node in turn waits for the cluster status file and returns (move further)
-//   once it's observed.
 //
 // State structure on storage:
 //
-//	.pbm.restore/<restore-name>
-// 		rs.<rs-name>/
-// 			node.<node-name>.hb			// hearbeats. last beat ts inside.
-// 			node.<node-name>.<status>	// node's PBM status. Inside is the ts of the transition. In case of error, file contains an error text.
-// 			rs.<status>					// replicaset's PBM status. Inside is the ts of the transition. In case of error, file contains an error text.
-//		cluster.hb						// hearbeats. last beat ts inside.
-// 		cluster.<status>				// cluster's PBM status. Inside is the ts of the transition. In case of error, file contains an error text.
+//		.pbm.restore/<restore-name>
+//			rs.<rs-name>/
+//				node.<node-name>.hb			// hearbeats. last beat ts inside.
+//				node.<node-name>.<status>	// node's PBM status. Inside is the ts of the transition. In case of error, file contains an error text.
+//				rs.<status>					// replicaset's PBM status. Inside is the ts of the transition. In case of error, file contains an error text.
+//			cluster.hb						// hearbeats. last beat ts inside.
+//			cluster.<status>				// cluster's PBM status. Inside is the ts of the transition. In case of error, file contains an error text.
 //
-//  For example:
+//	 For example:
 //
-//      2022-08-02T18:50:35.1889332Z
-//      ├── cluster.done
-//      ├── cluster.hb
-//      ├── cluster.running
-//      ├── cluster.starting
-//      ├── rs.rs1
-//      │   ├── node.rs101:27017.done
-//      │   ├── node.rs101:27017.hb
-//      │   ├── node.rs101:27017.running
-//      │   ├── node.rs101:27017.starting
-//      │   ├── node.rs102:27017.done
-//      │   ├── node.rs102:27017.hb
-//      │   ├── node.rs102:27017.running
-//      │   ├── node.rs102:27017.starting
-//      │   ├── node.rs103:27017.done
-//      │   ├── node.rs103:27017.hb
-//      │   ├── node.rs103:27017.running
-//      │   ├── node.rs103:27017.starting
-//      │   ├── rs.done
-//      │   ├── rs.hb
-//      │   ├── rs.running
-//      │   └── rs.starting
-//
+//	     2022-08-02T18:50:35.1889332Z
+//	     ├── cluster.done
+//	     ├── cluster.hb
+//	     ├── cluster.running
+//	     ├── cluster.starting
+//	     ├── rs.rs1
+//	     │   ├── node.rs101:27017.done
+//	     │   ├── node.rs101:27017.hb
+//	     │   ├── node.rs101:27017.running
+//	     │   ├── node.rs101:27017.starting
+//	     │   ├── node.rs102:27017.done
+//	     │   ├── node.rs102:27017.hb
+//	     │   ├── node.rs102:27017.running
+//	     │   ├── node.rs102:27017.starting
+//	     │   ├── node.rs103:27017.done
+//	     │   ├── node.rs103:27017.hb
+//	     │   ├── node.rs103:27017.running
+//	     │   ├── node.rs103:27017.starting
+//	     │   ├── rs.done
+//	     │   ├── rs.hb
+//	     │   ├── rs.running
+//	     │   └── rs.starting
 func (r *PhysRestore) toState(status pbm.Status) (err error) {
 	defer func() {
 		if err != nil {
@@ -293,7 +282,6 @@
 		}
 	}()
 
->>>>>>> 599703d9
 	r.log.Info("moving to state %s", status)
 
 	err = r.stg.Save(r.syncPathNode+"."+string(status),
@@ -433,7 +421,6 @@
 // Unlike in logical restore, _every_ node of the replicaset is taking part in
 // a physical restore. In that way, we avoid logical resync between nodes after
 // the restore. Each node in the cluster does:
-<<<<<<< HEAD
 //   - Stores current replicset config and mongod port.
 //   - Checks backup and stops all routine writes to the db.
 //   - Stops mongod and wipes out datadir.
@@ -445,23 +432,9 @@
 //   - Starts standalone mongod to recover oplog from journals.
 //   - Cleans up data and resets replicaset config to the working state.
 //   - Shuts down mongod and agent (the leader also dumps metadata to the storage).
-func (r *PhysRestore) Snapshot(cmd *pbm.RestoreCmd, opid pbm.OPID, l *log.Event) (err error) {
-=======
-// - Stores current replicset config and mongod port.
-// - Checks backup and stops all routine writes to the db.
-// - Stops mongod and wipes out datadir.
-// - Copies backup data to the datadir.
-// - Starts standalone mongod on ephemeral (tmp) port and reset some internal
-//   data also setting one-node replicaset and sets oplogTruncateAfterPoint
-//   to the backup's `last write`. `oplogTruncateAfterPoint` set the time up
-//   to which journals would be replayed.
-// - Starts standalone mongod to recover oplog from journals.
-// - Cleans up data and resets replicaset config to the working state.
-// - Shuts down mongod and agent (the leader also dumps metadata to the storage).
 func (r *PhysRestore) Snapshot(cmd *pbm.RestoreCmd, opid pbm.OPID, l *log.Event, stopAgentC chan<- struct{}) (err error) {
 	l.Debug("port: %d", r.tmpPort)
 
->>>>>>> 599703d9
 	meta := &pbm.RestoreMeta{
 		Type:     pbm.PhysicalBackup,
 		OPID:     opid.String(),
@@ -606,11 +579,7 @@
 	if err != nil {
 		return errors.Wrap(err, "encode restore meta")
 	}
-<<<<<<< HEAD
-	err = r.stg.Save(fmt.Sprintf("%s/%s.json", pbm.PhysRestoresDir, meta.Name), &buf, int64(buf.Len()))
-=======
-	err = r.stg.Save(name, &buf, buf.Len())
->>>>>>> 599703d9
+	err = r.stg.Save(name, &buf, int64(buf.Len()))
 	if err != nil {
 		return errors.Wrap(err, "write restore meta")
 	}
