--- conflicted
+++ resolved
@@ -653,9 +653,6 @@
 //   - Starts standalone mongod to recover oplog from journals.
 //   - Cleans up data and resets replicaset config to the working state.
 //   - Shuts down mongod and agent (the leader also dumps metadata to the storage).
-<<<<<<< HEAD
-func (r *PhysRestore) Snapshot(cmd *pbm.RestoreCmd, pitr *primitive.Timestamp, opid pbm.OPID, l *log.Event, stopAgentC chan<- struct{}, pauseHB func()) (err error) {
-=======
 //
 // An External restore doesn't need to have specified backup. It will look
 // for the replset metadata in the datadir after data is copied. And take
@@ -664,8 +661,7 @@
 // - CLI provided values
 // - replset metada in the datadir
 // - backup meta
-func (r *PhysRestore) Snapshot(cmd *pbm.RestoreCmd, opid pbm.OPID, l *log.Event, stopAgentC chan<- struct{}, pauseHB func()) (err error) {
->>>>>>> 49d2ac79
+func (r *PhysRestore) Snapshot(cmd *pbm.RestoreCmd, pitr *primitive.Timestamp, opid pbm.OPID, l *log.Event, stopAgentC chan<- struct{}, pauseHB func()) (err error) {
 	l.Debug("port: %d", r.tmpPort)
 
 	meta := &pbm.RestoreMeta{
@@ -700,7 +696,6 @@
 	if cmd.BackupName == "" && !cmd.External {
 		return errors.New("restore isn't external and no backup set")
 	}
-<<<<<<< HEAD
 	meta.Type = r.bcp.Type
 
 	var opChunks []pbm.OplogChunk
@@ -710,11 +705,6 @@
 			return err
 		}
 	}
-
-	err = r.setTmpConf()
-	if err != nil {
-		return errors.Wrap(err, "set tmp config")
-=======
 
 	if cmd.BackupName != "" {
 		err = r.prepareBackup(cmd.BackupName)
@@ -730,7 +720,6 @@
 		meta.Type = pbm.ExternalBackup
 	} else {
 		meta.Type = r.bcp.Type
->>>>>>> 49d2ac79
 	}
 
 	if meta.Type == pbm.IncrementalBackup {
