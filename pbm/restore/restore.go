package restore

import (
	"context"
	"encoding/json"
	"io"
	"strings"
	"time"

	mlog "github.com/mongodb/mongo-tools/common/log"
	"github.com/mongodb/mongo-tools/common/options"
	"github.com/mongodb/mongo-tools/mongorestore"
	"github.com/pkg/errors"
	"go.mongodb.org/mongo-driver/bson"
	"go.mongodb.org/mongo-driver/bson/primitive"
	"go.mongodb.org/mongo-driver/mongo"
	"go.mongodb.org/mongo-driver/mongo/writeconcern"

	"github.com/percona/percona-backup-mongodb/pbm"
	"github.com/percona/percona-backup-mongodb/pbm/log"
	"github.com/percona/percona-backup-mongodb/pbm/storage"
	"github.com/percona/percona-backup-mongodb/version"
)

func init() {
	// set date format for mongo tools (mongodump/mongorestore) logger
	//
	// duplicated in backup/restore packages just
	// in the sake of clarity
	mlog.SetDateFormat(log.LogTimeFormat)
	mlog.SetVerbosity(&options.Verbosity{
		VLevel: mlog.DebugLow,
	})
}

var excludeFromRestore = []string{
	pbm.DB + "." + pbm.CmdStreamCollection,
	pbm.DB + "." + pbm.LogCollection,
	pbm.DB + "." + pbm.ConfigCollection,
	pbm.DB + "." + pbm.BcpCollection,
	pbm.DB + "." + pbm.BcpOldCollection,
	pbm.DB + "." + pbm.RestoresCollection,
	pbm.DB + "." + pbm.LockCollection,
	pbm.DB + "." + pbm.LockOpCollection,
	pbm.DB + "." + pbm.PITRChunksCollection,
	pbm.DB + "." + pbm.PITRChunksOldCollection,
	pbm.DB + "." + pbm.AgentsStatusCollection,
	pbm.DB + "." + pbm.PBMOpLogCollection,
	"config.version",
	"config.mongos",
	"config.lockpings",
	"config.locks",
	"config.system.sessions",
	"config.cache.*",
	"config.shards",
	"config.transactions",
	"config.transaction_coordinators",
	"admin.system.version",
	"config.system.indexBuilds",
}

var excludeFromOplog = []string{
	"config.rangeDeletions",
	pbm.DB + "." + pbm.TmpUsersCollection,
	pbm.DB + "." + pbm.TmpRolesCollection,
}

type Restore struct {
	name     string
	cn       *pbm.PBM
	node     *pbm.Node
	stopHB   chan struct{}
	nodeInfo *pbm.NodeInfo
	stg      storage.Storage
	// Shards to participate in restore. Num of shards in bcp could
	// be less than in the cluster and this is ok. Only these shards
	// would be expected to run restore (distributed transactions sync,
	//  status checks etc.)
	//
	// Only the restore leader would have this info.
	shards []pbm.Shard

<<<<<<< HEAD
	oplog *Oplog
	log   *log.Event
	opid  string
=======
	dumpFile    string
	oplogFile   string
	pitrChunks  []pbm.PITRChunk
	pitrStartTS int64
	pitrLastTS  int64
	oplog       *Oplog
	log         *log.Event
	opid        string
>>>>>>> 986d32bf
}

// New creates a new restore object
func New(cn *pbm.PBM, node *pbm.Node) *Restore {
	return &Restore{
		cn:   cn,
		node: node,
	}
}

// Close releases object resources.
// Should be run to avoid leaks.
func (r *Restore) Close() {
	if r.stopHB != nil {
		close(r.stopHB)
	}
}

<<<<<<< HEAD
func (r *Restore) exit(err error, l *log.Event) {
	if err != nil && !errors.Is(err, ErrNoDatForShard) {
		ferr := r.MarkFailed(err)
		if ferr != nil {
			l.Error("mark restore as failed `%v`: %v", err, ferr)
=======
// Snapshot do the snapshot's (mongo dump) restore
func (r *Restore) Snapshot(cmd pbm.RestoreCmd, opid pbm.OPID, l *log.Event) (err error) {
	defer func() {
		if err != nil && !errors.Is(err, ErrNoDataForShard) {
			ferr := r.MarkFailed(err)
			if ferr != nil {
				l.Error("mark restore as failed `%v`: %v", err, ferr)
			}
>>>>>>> 986d32bf
		}
	}

	r.Close()
}

// Snapshot do the snapshot's (mongo dump) restore
func (r *Restore) Snapshot(cmd pbm.RestoreCmd, opid pbm.OPID, l *log.Event) (err error) {
	defer r.exit(err, l)

	err = r.init(cmd.Name, opid, l)
	if err != nil {
		return err
	}

	err = r.cn.SetRestoreBackup(r.name, cmd.BackupName)
	if err != nil {
		return errors.Wrap(err, "set backup name")
	}

	bcp, err := r.SnapshotMeta(cmd.BackupName)
	if err != nil {
		return err
	}

	dump, oplog, err := r.snapshotObjects(bcp)
	if err != nil {
		return err
	}

	err = r.RunSnapshot(dump, bcp)
	if err != nil {
		return err
	}

	err = r.applyOplog([]pbm.OplogChunk{{
		RS:          r.nodeInfo.SetName,
		FName:       oplog,
		Compression: bcp.Compression,
		StartTS:     bcp.FirstWriteTS,
		EndTS:       bcp.LastWriteTS,
	}}, nil)
	if err != nil {
		return err
	}

	return r.Done()
}

<<<<<<< HEAD
// PITR do the Point-in-Time Recovery
func (r *Restore) PITR(cmd pbm.PITRestoreCmd, opid pbm.OPID, l *log.Event) (err error) {
	defer r.exit(err, l)

	err = r.init(cmd.Name, opid, l)
	if err != nil {
		return err
	}

	tsTo := primitive.Timestamp{T: uint32(cmd.TS), I: uint32(cmd.I)}
	if r.nodeInfo.IsLeader() {
		err = r.cn.SetRestorePITR(r.name, int64(tsTo.T))
		if err != nil {
			return errors.Wrap(err, "set PITR timestamp")
		}
	}

	var bcp *pbm.BackupMeta
	if cmd.Bcp == "" {
		bcp, err = r.cn.GetLastBackup(&tsTo)
		if errors.Is(err, pbm.ErrNotFound) {
			return errors.Errorf("no backup found before ts %v", tsTo)
		}
		if err != nil {
			return errors.Wrap(err, "define last backup")
		}
	} else {
		bcp, err = r.SnapshotMeta(cmd.Bcp)
		if err != nil {
			return err
		}
		if primitive.CompareTimestamp(bcp.LastWriteTS, tsTo) >= 0 {
			return errors.New("snapshot's last write is later than the target time. Try to set an earlier snapshot. Or leave the snapshot empty so PBM will choose one.")
=======
func (r *Restore) ReplayOplog(cmd pbm.ReplayCmd, opid pbm.OPID, l *log.Event) (err error) {
	defer func() {
		if err != nil {
			if err2 := r.MarkFailed(err); err2 != nil {
				l.Error("mark restore as failed `%v`: %v", err, err2)
			}
		}

		r.Close()
	}()

	if err = r.init(cmd.Name, opid, l); err != nil {
		return errors.Wrap(err, "init")
	}

	if !r.nodeInfo.IsPrimary {
		return errors.Errorf("%q is not primary", r.nodeInfo.SetName)
	}

	r.shards, err = r.cn.ClusterMembers(nil)
	if err != nil {
		return errors.Wrap(err, "get cluster members")
	}

	if err := r.cn.SetOplogTimestamps(r.name, cmd.Start, cmd.End); err != nil {
		return errors.Wrap(err, "set oplog timestamps")
	}

	startTS := primitive.Timestamp{T: uint32(cmd.Start)}
	endTS := primitive.Timestamp{T: uint32(cmd.End)}

	chunk, err := r.cn.PITRFindChunk(r.nodeInfo.SetName, startTS)
	if err != nil {
		return errors.Wrap(err, "find first chunk")
	}
	startTS = chunk.StartTS

	r.pitrStartTS = int64(startTS.T)
	r.pitrLastTS = int64(endTS.T)

	if err = r.prepareChunks(startTS, endTS); err != nil {
		return errors.Wrap(err, "verify oplog slices chain")
	}

	err = AddRestoreRSMeta(r.cn, r.name, r.nodeInfo.SetName)
	if err != nil {
		return err
	}

	if r.nodeInfo.IsLeader() {
		if err = r.reconcileStatus(pbm.StatusRunning, &pbm.WaitActionStart); err != nil {
			if errors.Is(err, errConvergeTimeOut) {
				return errors.Wrap(err, "couldn't get response from all shards")
			}
			return errors.Wrap(err, "check cluster for restore started")
		}
	}

	err = r.waitForStatus(pbm.StatusRunning)
	if err != nil {
		return errors.Wrap(err, "waiting for start")
	}

	if err = r.RestoreChunks(); err != nil {
		return err
	}

	return r.Done()
}

// PITR do Point-in-Time Recovery
func (r *Restore) PITR(cmd pbm.PITRestoreCmd, opid pbm.OPID, l *log.Event) (err error) {
	defer func() {
		if err != nil && !errors.Is(err, ErrNoDataForShard) {
			ferr := r.MarkFailed(err)
			if ferr != nil {
				l.Error("mark restore as failed `%v`: %v", err, ferr)
			}
>>>>>>> 986d32bf
		}
	}

	err = r.cn.SetRestoreBackup(r.name, bcp.Name)
	if err != nil {
		return errors.Wrap(err, "set backup name")
	}

	chunks, err := r.chunks(bcp.LastWriteTS, tsTo)
	if err != nil {
		return err
	}

	dump, oplog, err := r.snapshotObjects(bcp)
	if err != nil {
		return err
	}

	err = r.RunSnapshot(dump, bcp)
	if err != nil {
		return err
	}

	snapshotChunk := pbm.OplogChunk{
		RS:          r.nodeInfo.SetName,
		FName:       oplog,
		Compression: bcp.Compression,
		StartTS:     bcp.FirstWriteTS,
		EndTS:       bcp.LastWriteTS,
	}

	err = r.applyOplog(append([]pbm.OplogChunk{snapshotChunk}, chunks...), &tsTo)
	if err != nil {
		return err
	}

	return r.Done()
}

func (r *Restore) init(name string, opid pbm.OPID, l *log.Event) (err error) {
	r.log = l

	r.nodeInfo, err = r.node.GetInfo()
	if err != nil {
		return errors.Wrap(err, "get node data")
	}
	if r.nodeInfo.SetName == "" {
		return errors.Wrap(err, "unable to define replica set")
	}

	r.name = name

	r.opid = opid.String()
	if r.nodeInfo.IsLeader() {
		ts, err := r.cn.ClusterTime()
		if err != nil {
			return errors.Wrap(err, "init restore meta, read cluster time")
		}

		meta := &pbm.RestoreMeta{
			OPID:     r.opid,
			Name:     r.name,
			StartTS:  time.Now().Unix(),
			Status:   pbm.StatusStarting,
			Replsets: []pbm.RestoreReplset{},
			Hb:       ts,
		}
		err = r.cn.SetRestoreMeta(meta)
		if err != nil {
			return errors.Wrap(err, "write backup meta to db")
		}

		r.stopHB = make(chan struct{})
		go func() {
			tk := time.NewTicker(time.Second * 5)
			defer tk.Stop()
			for {
				select {
				case <-tk.C:
					err := r.cn.RestoreHB(r.name)
					if err != nil {
						l.Error("send heartbeat: %v", err)
					}
				case <-r.stopHB:
					return
				}
			}
		}()
	}

	// Waiting for StatusStarting to move further.
	// In case some preparations has to be done before the restore.
	err = r.waitForStatus(pbm.StatusStarting)
	if err != nil {
		return errors.Wrap(err, "waiting for start")
	}

	rsMeta := pbm.RestoreReplset{
		Name:       r.nodeInfo.SetName,
		StartTS:    time.Now().UTC().Unix(),
		Status:     pbm.StatusStarting,
		Conditions: []pbm.Condition{},
	}

<<<<<<< HEAD
	err = r.cn.AddRestoreRSMeta(r.name, rsMeta)
=======
	r.log.Info("snapshot %s", r.bcp.Name)

	err = r.prepareChunks(r.bcp.LastWriteTS, pts)
>>>>>>> 986d32bf
	if err != nil {
		return errors.Wrap(err, "add shard's metadata")
	}

	r.stg, err = r.cn.GetStorage(r.log)
	if err != nil {
		return errors.Wrap(err, "get backup storage")
	}

	return nil
}

<<<<<<< HEAD
// chunks defines chunks of oplog slice in given range, ensures its integrity (timeline
// is contiguous - there are no gaps), checks for respective files on storage and returns
// chunks list if all checks passed
func (r *Restore) chunks(from, to primitive.Timestamp) ([]pbm.OplogChunk, error) {
	chunks, err := r.cn.PITRGetChunksSlice(r.nodeInfo.SetName, from, to)
=======
// prepareChunks ensures integrity of oplog slices (timeline is contiguous - there are no gaps)
// and chunks exists on the storage
func (r *Restore) prepareChunks(start, end primitive.Timestamp) error {
	chunks, err := r.cn.PITRGetChunksSlice(r.nodeInfo.SetName, start, end)
>>>>>>> 986d32bf
	if err != nil {
		return nil, errors.Wrap(err, "get chunks index")
	}

	if len(chunks) == 0 {
		return nil, errors.New("no chunks found")
	}

<<<<<<< HEAD
	if primitive.CompareTimestamp(chunks[len(chunks)-1].EndTS, to) == -1 {
		return nil, errors.Errorf("no chunk with the target time, the last chunk ends on %v", chunks[len(chunks)-1].EndTS)
	}

	last := from
=======
	if primitive.CompareTimestamp(chunks[len(chunks)-1].EndTS, end) == -1 {
		return errors.Errorf("no chunk with the target time, the last chunk ends on %v", chunks[len(chunks)-1].EndTS)
	}

	last := start
>>>>>>> 986d32bf
	for _, c := range chunks {
		if primitive.CompareTimestamp(last, c.StartTS) == -1 {
			return nil, errors.Errorf("integrity vilolated, expect chunk with start_ts %v, but got %v", last, c.StartTS)
		}
		last = c.EndTS

		_, err := r.stg.FileStat(c.FName)
		if err != nil {
			return nil, errors.Errorf("failed to ensure chunk %v.%v on the storage, file: %s, error: %v", c.StartTS, c.EndTS, c.FName, err)
		}
	}

	return chunks, nil
}

func (r *Restore) SnapshotMeta(backupName string) (bcp *pbm.BackupMeta, err error) {
	bcp, err = r.cn.GetBackupMeta(backupName)
	if errors.Is(err, pbm.ErrNotFound) {
		bcp, err = r.getMetaFromStore(backupName)
	}
	if err != nil {
		return nil, errors.Wrap(err, "get backup metadata")
	}

	return bcp, err
}

<<<<<<< HEAD
// setShards defines and set shards participating in the restore
// cluster migth have more shards then the backup and it's ok. But all
// backup's shards must have respective destination on the target cluster.
func (r *Restore) setShards(bcp *pbm.BackupMeta) error {
	s, err := r.cn.ClusterMembers()
=======
var ErrNoDataForShard = errors.New("no data for shard")

func (r *Restore) prepareSnapshot() (err error) {
	if r.bcp == nil {
		return errors.New("snapshot name doesn't set")
	}

	err = r.cn.SetRestoreBackup(r.name, r.bcp.Name)
>>>>>>> 986d32bf
	if err != nil {
		return errors.Wrap(err, "get cluster members")
	}

	fl := make(map[string]pbm.Shard, len(s))
	for _, rs := range s {
		fl[rs.RS] = rs
	}

	var nors []string
	for _, sh := range bcp.Replsets {
		rs, ok := fl[sh.Name]
		if !ok {
			nors = append(nors, sh.Name)
			continue
		}

		r.shards = append(r.shards, rs)
	}

	if r.nodeInfo.IsLeader() && len(nors) > 0 {
		return errors.Errorf("extra/unknown replica set found in the backup: %s", strings.Join(nors, ","))
	}

	return nil
}

var ErrNoDatForShard = errors.New("no data for shard")

func (r *Restore) snapshotObjects(bcp *pbm.BackupMeta) (dump, oplog string, err error) {
	var ok bool
	for _, v := range bcp.Replsets {
		if v.Name == r.nodeInfo.SetName {
			dump = v.DumpName
			oplog = v.OplogName
			ok = true
			break
		}
	}
	if !ok {
		if r.nodeInfo.IsLeader() {
			return "", "", errors.New("no data for the config server or sole rs in backup")
		}
<<<<<<< HEAD
		return "", "", ErrNoDatForShard
=======
		return ErrNoDataForShard
>>>>>>> 986d32bf
	}

	_, err = r.stg.FileStat(dump)
	if err != nil {
		return "", "", errors.Errorf("failed to ensure snapshot file %s: %v", dump, err)
	}

	_, err = r.stg.FileStat(oplog)
	if err != nil {
		return "", "", errors.Errorf("failed to ensure oplog file %s: %v", oplog, err)
	}

<<<<<<< HEAD
	return dump, oplog, nil
}

func (r *Restore) checkSnapshot(bcp *pbm.BackupMeta) error {
	if bcp.Status != pbm.StatusDone {
		return errors.Errorf("backup wasn't successful: status: %s, error: %s", bcp.Status, bcp.Error)
	}

	if !version.Compatible(version.DefaultInfo.Version, bcp.PBMVersion) {
		return errors.Errorf("backup version (v%s) is not compatible with PBM v%s", bcp.PBMVersion, version.DefaultInfo.Version)
=======
	return AddRestoreRSMeta(r.cn, r.name, r.nodeInfo.SetName)
}

func AddRestoreRSMeta(cn *pbm.PBM, name, nodeName string) error {
	rsMeta := pbm.RestoreReplset{
		Name:       nodeName,
		StartTS:    time.Now().UTC().Unix(),
		Status:     pbm.StatusRunning,
		Conditions: []pbm.Condition{},
	}

	if err := cn.AddRestoreRSMeta(name, rsMeta); err != nil {
		return errors.Wrap(err, "add shard's metadata")
>>>>>>> 986d32bf
	}

	return nil
}

const (
	preserveUUID = true

	batchSizeDefault           = 500
	numInsertionWorkersDefault = 10
)

func (r *Restore) toState(status pbm.Status, wait *time.Duration) error {
	r.log.Info("moving to state %s", status)
	err := r.cn.ChangeRestoreRSState(r.name, r.nodeInfo.SetName, status, "")
	if err != nil {
		return errors.Wrap(err, "set shard's status")
	}

	if r.nodeInfo.IsLeader() {
		err = r.reconcileStatus(status, wait)
		if err != nil {
			if errors.Cause(err) == errConvergeTimeOut {
				return errors.Wrap(err, "couldn't get response from all shards")
			}
			return errors.Wrap(err, "check cluster for restore started")
		}
	}

	err = r.waitForStatus(status)
	if err != nil {
		return errors.Wrapf(err, "waiting for %s", status)
	}

	return nil
}

func (r *Restore) RunSnapshot(dump string, bcp *pbm.BackupMeta) (err error) {
	err = r.checkSnapshot(bcp)
	if err != nil {
		return err
	}

	err = r.setShards(bcp)
	if err != nil {
		return err
	}

	err = r.toState(pbm.StatusRunning, &pbm.WaitActionStart)
	if err != nil {
		return err
	}

	sr, err := r.stg.SourceReader(dump)
	if err != nil {
		return errors.Wrapf(err, "get object %s for the storage", dump)
	}
	defer sr.Close()

	dumpReader, err := Decompress(sr, bcp.Compression)
	if err != nil {
		return errors.Wrapf(err, "decompress object %s", dump)
	}
	defer dumpReader.Close()

	// Restore snapshot (mongorestore)
	err = r.snapshot(dumpReader)
	if err != nil {
		return errors.Wrap(err, "mongorestore")
	}

	err = r.toState(pbm.StatusDumpDone, nil)
	if err != nil {
		return err
	}

	r.log.Info("restoring users and roles")
	cusr, err := r.node.CurrentUser()
	if err != nil {
		return errors.Wrap(err, "get current user")
	}

	err = r.swapUsers(r.cn.Context(), cusr)
	if err != nil {
		return errors.Wrap(err, "swap users 'n' roles")
	}

	err = pbm.DropTMPcoll(r.cn.Context(), r.node.Session())
	if err != nil {
		r.log.Warning("drop tmp collections: %v", err)
	}

	return nil
}

func (r *Restore) distTxnChecker(done <-chan struct{}, ctxn chan pbm.RestoreTxn, txnSyncErr chan<- error) {
	defer r.log.Debug("exit distTxnChecker")

	for {
		select {
		case txn := <-ctxn:
			r.log.Debug("found dist txn: %s", txn)
			err := r.cn.RestoreSetRSTxn(r.name, r.nodeInfo.SetName, txn)
			if err != nil {
				txnSyncErr <- errors.Wrapf(err, "set transaction %v", txn)
				return
			}

			if txn.State == pbm.TxnCommit {
				txn.State, err = r.txnWaitForShards(txn)
				if err != nil {
					txnSyncErr <- errors.Wrapf(err, "wait transaction %v", txn)
					return
				}
				r.log.Debug("txn converged to [%s] <%s>", txn.State, txn.ID)
				ctxn <- txn
			}
		case <-done:
			return
		}
	}
}

func (r *Restore) waitingTxnChecker(e *error, done <-chan struct{}) {
	defer r.log.Debug("exit waitingTxnChecker")

	tk := time.NewTicker(time.Second * 1)
	defer tk.Stop()

	observedTxn := make(map[string]struct{})
	for {
		select {
		case <-tk.C:
			err := r.checkWaitingTxns(observedTxn)
			if err != nil {
				e = &err
				return
			}
		case <-done:
			return
		}
	}
}

// In order to sync distributed transactions (commit ontly when all participated shards are committed),
// on all participated in the retore agents:
// distTxnChecker:
// - Receiving distributed transactions from the oplog applier, will add set it to the shards restore meta.
// - If txn's state is `commit` it will wait from all of the rest of the shards for:
// 		- either transaction committed on the shard (have `commitTransaction`);
//      - or shard didn't participate in the transaction (more on that below);
//      - or shard participated in the txn (have prepare ops) but no `commitTransaction` by the end of the oplog.
//    If any of the shards encounters the latter - the transaction is sent back to the applier as aborted.
// 	  Otherwise - committed.
// By looking at just transactions in the oplog we can't tell which shards were participating in it. So given that
// starting `opTime` of the transaction is the same on all shards, we can assume that if some shard(s) oplog applier
// observed greater than the txn's `opTime` and hadn't seen such txn - it wasn't part of this transaction at all. To
// communicate that, each agent runs `checkWaitingTxns` which in turn periodically checks restore metadata and sees
// any new (unobserved before) waiting for the transaction, posts last observed opTime. We go with `checkWaitingTxns`
// instead of just updating each observed `opTime`  since the latter would add an extra 1 write to each oplog op on
// sharded clusters even if there are no dist txns at all.
func (r *Restore) applyOplog(chunks []pbm.OplogChunk, end *primitive.Timestamp) error {
	r.log.Info("starting oplog replay")
	var err error

	mgoV, err := r.node.GetMongoVersion()
	if err != nil || len(mgoV.Version) < 1 {
		return errors.Wrap(err, "define mongo version")
	}

	var (
		ctxn       chan pbm.RestoreTxn
		txnSyncErr chan error
	)
	if r.nodeInfo.IsSharded() {
		ctxn = make(chan pbm.RestoreTxn)
		txnSyncErr = make(chan error)
	}

	r.oplog, err = NewOplog(r.node, mgoV, preserveUUID, ctxn, txnSyncErr)
	if err != nil {
		return errors.Wrap(err, "create oplog")
	}

	var waitTxnErr error
	if r.nodeInfo.IsSharded() {
		r.log.Debug("starting sharded txn sync")
		if len(r.shards) == 0 {
			return errors.New("participating shards undefined")
		}
		done := make(chan struct{})
		go r.distTxnChecker(done, ctxn, txnSyncErr)
		go r.waitingTxnChecker(&waitTxnErr, done)
		defer close(done)
	}

	var lts primitive.Timestamp
	for i, chnk := range chunks {
		r.log.Debug("+ applying %v", chnk)
		if i == len(chunks)-1 && end != nil {
			r.oplog.SetEdge(*end)
		}

		lts, err = r.replyChunk(chnk.FName, chnk.Compression)
		if err != nil {
			return errors.Wrapf(err, "replay chunk %v.%v", chnk.StartTS.T, chnk.EndTS.T)
		}
		if waitTxnErr != nil {
			return errors.Wrap(err, "check waiting transactions")
		}
	}

	r.log.Info("oplog replay finished on %v", lts)

	return nil
}

func (r *Restore) checkWaitingTxns(observedTxn map[string]struct{}) error {
	rmeta, err := r.cn.GetRestoreMeta(r.name)
	if err != nil {
		return errors.Wrap(err, "get restore metadata")
	}

	for _, shard := range rmeta.Replsets {
		if _, ok := observedTxn[shard.Txn.ID]; shard.Txn.State == pbm.TxnCommit && !ok {
			ts := primitive.Timestamp{r.oplog.LastOpTS(), 0}
			if primitive.CompareTimestamp(ts, shard.Txn.Ctime) > 0 {
				err := r.cn.SetCurrentOp(r.name, r.nodeInfo.SetName, ts)
				if err != nil {
					return errors.Wrap(err, "set current op timestamp")
				}
			}

			observedTxn[shard.Txn.ID] = struct{}{}
			return nil
		}
	}

	return nil
}

func (r *Restore) txnWaitForShards(txn pbm.RestoreTxn) (pbm.TxnState, error) {
	tk := time.NewTicker(time.Second * 1)
	defer tk.Stop()
	for {
		select {
		case <-tk.C:
			s, err := r.checkTxn(txn)
			if err != nil {
				return pbm.TxnUnknown, err
			}
			if s == pbm.TxnCommit || s == pbm.TxnAbort {
				return s, nil
			}
		case <-r.cn.Context().Done():
			return pbm.TxnAbort, nil
		}
	}
}

func (r *Restore) checkTxn(txn pbm.RestoreTxn) (pbm.TxnState, error) {
	bmeta, err := r.cn.GetRestoreMeta(r.name)
	if err != nil {
		return pbm.TxnUnknown, errors.Wrap(err, "get restore metadata")
	}

	clusterTime, err := r.cn.ClusterTime()
	if err != nil {
		return pbm.TxnUnknown, errors.Wrap(err, "read cluster time")
	}

	// not going directly thru bmeta.Replsets to be sure we've heard back
	// from all participated in the restore shards.
	shardsToFinish := len(r.shards)
	for _, sh := range r.shards {
		for _, shard := range bmeta.Replsets {
			if shard.Name == sh.RS {
				// check if node alive
				lock, err := r.cn.GetLockData(&pbm.LockHeader{
					Type:    pbm.CmdRestore,
					OPID:    r.opid,
					Replset: shard.Name,
				})

				// nodes are cleaning its locks moving to the done status
				// so no lock is ok and not need to ckech the heartbeats
				if err != mongo.ErrNoDocuments {
					if err != nil {
						return pbm.TxnUnknown, errors.Wrapf(err, "unable to read lock for shard %s", shard.Name)
					}
					if lock.Heartbeat.T+pbm.StaleFrameSec < clusterTime.T {
						return pbm.TxnUnknown, errors.Errorf("lost shard %s, last beat ts: %d", shard.Name, lock.Heartbeat.T)
					}
				}

				if shard.Status == pbm.StatusError {
					return pbm.TxnUnknown, errors.Errorf("shard %s failed with: %v", shard.Name, shard.Error)
				}

				if primitive.CompareTimestamp(shard.CurrentOp, txn.Ctime) == 1 {
					shardsToFinish--
					continue
				}

				if shard.Txn.ID != txn.ID {
					if shard.Status == pbm.StatusDone ||
						primitive.CompareTimestamp(shard.Txn.Ctime, txn.Ctime) == 1 {
						shardsToFinish--
						continue
					}
					return pbm.TxnUnknown, nil
				}

				// check status
				switch shard.Txn.State {
				case pbm.TxnPrepare:
					if shard.Status == pbm.StatusDone {
						return pbm.TxnAbort, nil
					}
					return pbm.TxnUnknown, nil
				case pbm.TxnAbort:
					return pbm.TxnAbort, nil
				case pbm.TxnCommit:
					shardsToFinish--
				}
			}
		}
	}

	if shardsToFinish == 0 {
		return pbm.TxnCommit, nil
	}

	return pbm.TxnUnknown, nil
}

func (r *Restore) snapshot(input io.Reader) (err error) {
	topts := options.New("mongorestore", "0.0.1", "none", "", true, options.EnabledOptions{Auth: true, Connection: true, Namespace: true, URI: true})
	topts.URI, err = options.NewURI(r.node.ConnURI())
	if err != nil {
		return errors.Wrap(err, "parse connection string")
	}

	err = topts.NormalizeOptionsAndURI()
	if err != nil {
		return errors.Wrap(err, "parse opts")
	}

	topts.Direct = true
	topts.WriteConcern = writeconcern.New(writeconcern.WMajority())

	cfg, err := r.cn.GetConfig()
	if err != nil {
		return errors.Wrap(err, "unable to get PBM config settings")
	}

	batchSize := batchSizeDefault
	if cfg.Restore.BatchSize > 0 {
		batchSize = cfg.Restore.BatchSize
	}
	numInsertionWorkers := numInsertionWorkersDefault
	if cfg.Restore.NumInsertionWorkers > 0 {
		numInsertionWorkers = cfg.Restore.NumInsertionWorkers
	}

	mopts := mongorestore.Options{}
	mopts.ToolOptions = topts
	mopts.InputOptions = &mongorestore.InputOptions{
		Archive: "-",
	}
	mopts.OutputOptions = &mongorestore.OutputOptions{
		BulkBufferSize:           batchSize,
		BypassDocumentValidation: true,
		Drop:                     true,
		NumInsertionWorkers:      numInsertionWorkers,
		NumParallelCollections:   1,
		PreserveUUID:             preserveUUID,
		StopOnError:              true,
		WriteConcern:             "majority",
	}
	mopts.NSOptions = &mongorestore.NSOptions{
		NSExclude: excludeFromRestore,
	}

	mr, err := mongorestore.New(mopts)
	if err != nil {
		return errors.Wrap(err, "create mongorestore obj")
	}
	mr.SkipUsersAndRoles = true
	mr.InputReader = input

	rdumpResult := mr.Restore()
	mr.Close()
	if rdumpResult.Err != nil {
		return errors.Wrapf(rdumpResult.Err, "restore mongo dump (successes: %d / fails: %d)", rdumpResult.Successes, rdumpResult.Failures)
	}

	return nil
}

<<<<<<< HEAD
=======
// RestoreChunks replays PITR oplog chunks
func (r *Restore) RestoreChunks() error {
	r.log.Info("replay chunks")

	var lts primitive.Timestamp
	var err error
	for i, chunk := range r.pitrChunks {
		if i == 0 {
			r.oplog.SetStartUnix(r.pitrStartTS)
		}
		if i == len(r.pitrChunks)-1 {
			r.oplog.SetEdgeUnix(r.pitrLastTS)
		}
		lts, err = r.replyChunk(chunk.FName, chunk.Compression)
		if err != nil {
			return errors.Errorf("replay chunk %v.%v: %v", chunk.StartTS.T, chunk.EndTS.T, err)
		}
	}

	r.log.Info("oplog replay finished on %v <%d>", lts, r.pitrLastTS)
	return nil
}

>>>>>>> 986d32bf
func (r *Restore) replyChunk(file string, c pbm.CompressionType) (lts primitive.Timestamp, err error) {
	or, err := r.stg.SourceReader(file)
	if err != nil {
		return lts, errors.Wrapf(err, "get object %s form the storage", file)
	}
	defer or.Close()

	oplogReader, err := Decompress(or, c)
	if err != nil {
		return lts, errors.Wrapf(err, "decompress object %s", file)
	}
	defer oplogReader.Close()

	lts, err = r.oplog.Apply(oplogReader)

	return lts, errors.Wrap(err, "apply oplog for chunk")
}

// Done waits for the replicas to finish the job
// and marks restore as done
func (r *Restore) Done() error {
	err := r.cn.ChangeRestoreRSState(r.name, r.nodeInfo.SetName, pbm.StatusDone, "")
	if err != nil {
		return errors.Wrap(err, "set shard's StatusDone")
	}

	if r.nodeInfo.IsLeader() {
		err = r.reconcileStatus(pbm.StatusDone, nil)
		if err != nil {
			return errors.Wrap(err, "check cluster for the restore done")
		}
	}

	return nil
}

func (r *Restore) swapUsers(ctx context.Context, exclude *pbm.AuthInfo) error {
	rolesC := r.node.Session().Database("admin").Collection("system.roles")

	eroles := []string{}
	for _, r := range exclude.UserRoles {
		eroles = append(eroles, r.DB+"."+r.Role)
	}

	curr, err := r.node.Session().Database(pbm.DB).Collection(pbm.TmpRolesCollection).Find(ctx, bson.M{"_id": bson.M{"$nin": eroles}})
	if err != nil {
		return errors.Wrap(err, "create cursor for tmpRoles")
	}
	defer curr.Close(ctx)
	_, err = rolesC.DeleteMany(ctx, bson.M{"_id": bson.M{"$nin": eroles}})
	if err != nil {
		return errors.Wrap(err, "delete current roles")
	}

	for curr.Next(ctx) {
		rl := new(interface{})
		err := curr.Decode(rl)
		if err != nil {
			return errors.Wrap(err, "decode role")
		}
		_, err = rolesC.InsertOne(ctx, rl)
		if err != nil {
			return errors.Wrap(err, "insert role")
		}
	}

	user := ""
	if len(exclude.Users) > 0 {
		user = exclude.Users[0].DB + "." + exclude.Users[0].User
	}
	cur, err := r.node.Session().Database(pbm.DB).Collection(pbm.TmpUsersCollection).Find(ctx, bson.M{"_id": bson.M{"$ne": user}})
	if err != nil {
		return errors.Wrap(err, "create cursor for tmpUsers")
	}
	defer cur.Close(ctx)

	usersC := r.node.Session().Database("admin").Collection("system.users")
	_, err = usersC.DeleteMany(ctx, bson.M{"_id": bson.M{"$ne": user}})
	if err != nil {
		return errors.Wrap(err, "delete current users")
	}

	for cur.Next(ctx) {
		u := new(interface{})
		err := cur.Decode(u)
		if err != nil {
			return errors.Wrap(err, "decode user")
		}
		_, err = usersC.InsertOne(ctx, u)
		if err != nil {
			return errors.Wrap(err, "insert user")
		}
	}

	return nil
}

func (r *Restore) reconcileStatus(status pbm.Status, timeout *time.Duration) error {
	if timeout != nil {
		return errors.Wrap(r.convergeClusterWithTimeout(status, *timeout), "convergeClusterWithTimeout")
	}
	return errors.Wrap(r.convergeCluster(status), "convergeCluster")
}

// convergeCluster waits until all participating shards reached `status` and updates a cluster status
func (r *Restore) convergeCluster(status pbm.Status) error {
	tk := time.NewTicker(time.Second * 1)
	defer tk.Stop()
	for {
		select {
		case <-tk.C:
			ok, err := r.converged(r.shards, status)
			if err != nil {
				return err
			}
			if ok {
				return nil
			}
		case <-r.cn.Context().Done():
			return nil
		}
	}
}

var errConvergeTimeOut = errors.New("reached converge timeout")

// convergeClusterWithTimeout waits up to the geiven timeout until all participating shards reached
// `status` and then updates the cluster status
func (r *Restore) convergeClusterWithTimeout(status pbm.Status, t time.Duration) error {
	tk := time.NewTicker(time.Second * 1)
	defer tk.Stop()
	tout := time.NewTicker(t)
	defer tout.Stop()
	for {
		select {
		case <-tk.C:
			ok, err := r.converged(r.shards, status)
			if err != nil {
				return err
			}
			if ok {
				return nil
			}
		case <-tout.C:
			return errConvergeTimeOut
		case <-r.cn.Context().Done():
			return nil
		}
	}
}

func (r *Restore) converged(shards []pbm.Shard, status pbm.Status) (bool, error) {
	shardsToFinish := len(shards)
	bmeta, err := r.cn.GetRestoreMeta(r.name)
	if err != nil {
		return false, errors.Wrap(err, "get backup metadata")
	}

	clusterTime, err := r.cn.ClusterTime()
	if err != nil {
		return false, errors.Wrap(err, "read cluster time")
	}

	for _, sh := range shards {
		for _, shard := range bmeta.Replsets {
			if shard.Name == sh.RS {
				// check if node alive
				lock, err := r.cn.GetLockData(&pbm.LockHeader{
					Type:    pbm.CmdRestore,
					OPID:    r.opid,
					Replset: shard.Name,
				})

				// nodes are cleaning its locks moving to the done status
				// so no lock is ok and not need to ckech the heartbeats
				if status != pbm.StatusDone && err != mongo.ErrNoDocuments {
					if err != nil {
						return false, errors.Wrapf(err, "unable to read lock for shard %s", shard.Name)
					}
					if lock.Heartbeat.T+pbm.StaleFrameSec < clusterTime.T {
						return false, errors.Errorf("lost shard %s, last beat ts: %d", shard.Name, lock.Heartbeat.T)
					}
				}

				// check status
				switch shard.Status {
				case status:
					shardsToFinish--
				case pbm.StatusError:
					bmeta.Status = pbm.StatusError
					bmeta.Error = shard.Error
					return false, errors.Errorf("restore on the shard %s failed with: %s", shard.Name, shard.Error)
				}
			}
		}
	}

	if shardsToFinish == 0 {
		err := r.cn.ChangeRestoreState(r.name, status, "")
		if err != nil {
			return false, errors.Wrapf(err, "update backup meta with %s", status)
		}
		return true, nil
	}

	return false, nil
}

func (r *Restore) waitForStatus(status pbm.Status) error {
	r.log.Debug("waiting for '%s' status", status)
	tk := time.NewTicker(time.Second * 1)
	defer tk.Stop()
	for {
		select {
		case <-tk.C:
			meta, err := r.cn.GetRestoreMeta(r.name)
			if errors.Is(err, pbm.ErrNotFound) {
				continue
			}
			if err != nil {
				return errors.Wrap(err, "get restore metadata")
			}

			clusterTime, err := r.cn.ClusterTime()
			if err != nil {
				return errors.Wrap(err, "read cluster time")
			}

			if meta.Hb.T+pbm.StaleFrameSec < clusterTime.T {
				return errors.Errorf("restore stuck, last beat ts: %d", meta.Hb.T)
			}

			switch meta.Status {
			case status:
				return nil
			case pbm.StatusError:
				return errors.Errorf("cluster failed: %s", meta.Error)
			}
		case <-r.cn.Context().Done():
			return nil
		}
	}
}

// MarkFailed sets the restore and rs state as failed with the given message
func (r *Restore) MarkFailed(e error) error {
	err := r.cn.ChangeRestoreState(r.name, pbm.StatusError, e.Error())
	if err != nil {
		return errors.Wrap(err, "set restore state")
	}
	err = r.cn.ChangeRestoreRSState(r.name, r.nodeInfo.SetName, pbm.StatusError, e.Error())
	return errors.Wrap(err, "set replset state")
}

func (r *Restore) getMetaFromStore(bcpName string) (*pbm.BackupMeta, error) {
	rd, err := r.stg.SourceReader(bcpName + pbm.MetadataFileSuffix)
	if err != nil {
		return nil, errors.Wrap(err, "get from store")
	}
	defer rd.Close()

	b := &pbm.BackupMeta{}
	err = json.NewDecoder(rd).Decode(b)

	return b, errors.Wrap(err, "decode")
}<|MERGE_RESOLUTION|>--- conflicted
+++ resolved
@@ -80,20 +80,9 @@
 	// Only the restore leader would have this info.
 	shards []pbm.Shard
 
-<<<<<<< HEAD
 	oplog *Oplog
 	log   *log.Event
 	opid  string
-=======
-	dumpFile    string
-	oplogFile   string
-	pitrChunks  []pbm.PITRChunk
-	pitrStartTS int64
-	pitrLastTS  int64
-	oplog       *Oplog
-	log         *log.Event
-	opid        string
->>>>>>> 986d32bf
 }
 
 // New creates a new restore object
@@ -112,22 +101,11 @@
 	}
 }
 
-<<<<<<< HEAD
 func (r *Restore) exit(err error, l *log.Event) {
-	if err != nil && !errors.Is(err, ErrNoDatForShard) {
+	if err != nil && !errors.Is(err, ErrNoDataForShard) {
 		ferr := r.MarkFailed(err)
 		if ferr != nil {
 			l.Error("mark restore as failed `%v`: %v", err, ferr)
-=======
-// Snapshot do the snapshot's (mongo dump) restore
-func (r *Restore) Snapshot(cmd pbm.RestoreCmd, opid pbm.OPID, l *log.Event) (err error) {
-	defer func() {
-		if err != nil && !errors.Is(err, ErrNoDataForShard) {
-			ferr := r.MarkFailed(err)
-			if ferr != nil {
-				l.Error("mark restore as failed `%v`: %v", err, ferr)
-			}
->>>>>>> 986d32bf
 		}
 	}
 
@@ -158,7 +136,17 @@
 		return err
 	}
 
+	err = r.toState(pbm.StatusRunning, &pbm.WaitActionStart)
+	if err != nil {
+		return err
+	}
+
 	err = r.RunSnapshot(dump, bcp)
+	if err != nil {
+		return err
+	}
+
+	err = r.toState(pbm.StatusDumpDone, nil)
 	if err != nil {
 		return err
 	}
@@ -169,7 +157,7 @@
 		Compression: bcp.Compression,
 		StartTS:     bcp.FirstWriteTS,
 		EndTS:       bcp.LastWriteTS,
-	}}, nil)
+	}}, nil, nil)
 	if err != nil {
 		return err
 	}
@@ -177,7 +165,6 @@
 	return r.Done()
 }
 
-<<<<<<< HEAD
 // PITR do the Point-in-Time Recovery
 func (r *Restore) PITR(cmd pbm.PITRestoreCmd, opid pbm.OPID, l *log.Event) (err error) {
 	defer r.exit(err, l)
@@ -189,7 +176,7 @@
 
 	tsTo := primitive.Timestamp{T: uint32(cmd.TS), I: uint32(cmd.I)}
 	if r.nodeInfo.IsLeader() {
-		err = r.cn.SetRestorePITR(r.name, int64(tsTo.T))
+		err = r.cn.SetOplogTimestamps(r.name, 0, int64(tsTo.T))
 		if err != nil {
 			return errors.Wrap(err, "set PITR timestamp")
 		}
@@ -211,86 +198,6 @@
 		}
 		if primitive.CompareTimestamp(bcp.LastWriteTS, tsTo) >= 0 {
 			return errors.New("snapshot's last write is later than the target time. Try to set an earlier snapshot. Or leave the snapshot empty so PBM will choose one.")
-=======
-func (r *Restore) ReplayOplog(cmd pbm.ReplayCmd, opid pbm.OPID, l *log.Event) (err error) {
-	defer func() {
-		if err != nil {
-			if err2 := r.MarkFailed(err); err2 != nil {
-				l.Error("mark restore as failed `%v`: %v", err, err2)
-			}
-		}
-
-		r.Close()
-	}()
-
-	if err = r.init(cmd.Name, opid, l); err != nil {
-		return errors.Wrap(err, "init")
-	}
-
-	if !r.nodeInfo.IsPrimary {
-		return errors.Errorf("%q is not primary", r.nodeInfo.SetName)
-	}
-
-	r.shards, err = r.cn.ClusterMembers(nil)
-	if err != nil {
-		return errors.Wrap(err, "get cluster members")
-	}
-
-	if err := r.cn.SetOplogTimestamps(r.name, cmd.Start, cmd.End); err != nil {
-		return errors.Wrap(err, "set oplog timestamps")
-	}
-
-	startTS := primitive.Timestamp{T: uint32(cmd.Start)}
-	endTS := primitive.Timestamp{T: uint32(cmd.End)}
-
-	chunk, err := r.cn.PITRFindChunk(r.nodeInfo.SetName, startTS)
-	if err != nil {
-		return errors.Wrap(err, "find first chunk")
-	}
-	startTS = chunk.StartTS
-
-	r.pitrStartTS = int64(startTS.T)
-	r.pitrLastTS = int64(endTS.T)
-
-	if err = r.prepareChunks(startTS, endTS); err != nil {
-		return errors.Wrap(err, "verify oplog slices chain")
-	}
-
-	err = AddRestoreRSMeta(r.cn, r.name, r.nodeInfo.SetName)
-	if err != nil {
-		return err
-	}
-
-	if r.nodeInfo.IsLeader() {
-		if err = r.reconcileStatus(pbm.StatusRunning, &pbm.WaitActionStart); err != nil {
-			if errors.Is(err, errConvergeTimeOut) {
-				return errors.Wrap(err, "couldn't get response from all shards")
-			}
-			return errors.Wrap(err, "check cluster for restore started")
-		}
-	}
-
-	err = r.waitForStatus(pbm.StatusRunning)
-	if err != nil {
-		return errors.Wrap(err, "waiting for start")
-	}
-
-	if err = r.RestoreChunks(); err != nil {
-		return err
-	}
-
-	return r.Done()
-}
-
-// PITR do Point-in-Time Recovery
-func (r *Restore) PITR(cmd pbm.PITRestoreCmd, opid pbm.OPID, l *log.Event) (err error) {
-	defer func() {
-		if err != nil && !errors.Is(err, ErrNoDataForShard) {
-			ferr := r.MarkFailed(err)
-			if ferr != nil {
-				l.Error("mark restore as failed `%v`: %v", err, ferr)
-			}
->>>>>>> 986d32bf
 		}
 	}
 
@@ -309,7 +216,17 @@
 		return err
 	}
 
+	err = r.toState(pbm.StatusRunning, &pbm.WaitActionStart)
+	if err != nil {
+		return err
+	}
+
 	err = r.RunSnapshot(dump, bcp)
+	if err != nil {
+		return err
+	}
+
+	err = r.toState(pbm.StatusDumpDone, nil)
 	if err != nil {
 		return err
 	}
@@ -322,7 +239,48 @@
 		EndTS:       bcp.LastWriteTS,
 	}
 
-	err = r.applyOplog(append([]pbm.OplogChunk{snapshotChunk}, chunks...), &tsTo)
+	err = r.applyOplog(append([]pbm.OplogChunk{snapshotChunk}, chunks...), nil, &tsTo)
+	if err != nil {
+		return err
+	}
+
+	return r.Done()
+}
+
+func (r *Restore) ReplayOplog(cmd pbm.ReplayCmd, opid pbm.OPID, l *log.Event) (err error) {
+	defer r.exit(err, l)
+
+	if err = r.init(cmd.Name, opid, l); err != nil {
+		return errors.Wrap(err, "init")
+	}
+
+	if !r.nodeInfo.IsPrimary {
+		return errors.Errorf("%q is not primary", r.nodeInfo.SetName)
+	}
+
+	r.shards, err = r.cn.ClusterMembers()
+	if err != nil {
+		return errors.Wrap(err, "get cluster members")
+	}
+
+	if r.nodeInfo.IsLeader() {
+		err := r.cn.SetOplogTimestamps(r.name, int64(cmd.Start.T), int64(cmd.End.T))
+		if err != nil {
+			return errors.Wrap(err, "set oplog timestamps")
+		}
+	}
+
+	chunks, err := r.chunks(cmd.Start, cmd.End)
+	if err != nil {
+		return err
+	}
+
+	err = r.toState(pbm.StatusRunning, &pbm.WaitActionStart)
+	if err != nil {
+		return err
+	}
+
+	err = r.applyOplog(chunks, &cmd.Start, &cmd.End)
 	if err != nil {
 		return err
 	}
@@ -395,13 +353,7 @@
 		Conditions: []pbm.Condition{},
 	}
 
-<<<<<<< HEAD
 	err = r.cn.AddRestoreRSMeta(r.name, rsMeta)
-=======
-	r.log.Info("snapshot %s", r.bcp.Name)
-
-	err = r.prepareChunks(r.bcp.LastWriteTS, pts)
->>>>>>> 986d32bf
 	if err != nil {
 		return errors.Wrap(err, "add shard's metadata")
 	}
@@ -414,18 +366,11 @@
 	return nil
 }
 
-<<<<<<< HEAD
 // chunks defines chunks of oplog slice in given range, ensures its integrity (timeline
 // is contiguous - there are no gaps), checks for respective files on storage and returns
 // chunks list if all checks passed
 func (r *Restore) chunks(from, to primitive.Timestamp) ([]pbm.OplogChunk, error) {
 	chunks, err := r.cn.PITRGetChunksSlice(r.nodeInfo.SetName, from, to)
-=======
-// prepareChunks ensures integrity of oplog slices (timeline is contiguous - there are no gaps)
-// and chunks exists on the storage
-func (r *Restore) prepareChunks(start, end primitive.Timestamp) error {
-	chunks, err := r.cn.PITRGetChunksSlice(r.nodeInfo.SetName, start, end)
->>>>>>> 986d32bf
 	if err != nil {
 		return nil, errors.Wrap(err, "get chunks index")
 	}
@@ -434,19 +379,11 @@
 		return nil, errors.New("no chunks found")
 	}
 
-<<<<<<< HEAD
 	if primitive.CompareTimestamp(chunks[len(chunks)-1].EndTS, to) == -1 {
 		return nil, errors.Errorf("no chunk with the target time, the last chunk ends on %v", chunks[len(chunks)-1].EndTS)
 	}
 
 	last := from
-=======
-	if primitive.CompareTimestamp(chunks[len(chunks)-1].EndTS, end) == -1 {
-		return errors.Errorf("no chunk with the target time, the last chunk ends on %v", chunks[len(chunks)-1].EndTS)
-	}
-
-	last := start
->>>>>>> 986d32bf
 	for _, c := range chunks {
 		if primitive.CompareTimestamp(last, c.StartTS) == -1 {
 			return nil, errors.Errorf("integrity vilolated, expect chunk with start_ts %v, but got %v", last, c.StartTS)
@@ -474,22 +411,11 @@
 	return bcp, err
 }
 
-<<<<<<< HEAD
 // setShards defines and set shards participating in the restore
 // cluster migth have more shards then the backup and it's ok. But all
 // backup's shards must have respective destination on the target cluster.
 func (r *Restore) setShards(bcp *pbm.BackupMeta) error {
 	s, err := r.cn.ClusterMembers()
-=======
-var ErrNoDataForShard = errors.New("no data for shard")
-
-func (r *Restore) prepareSnapshot() (err error) {
-	if r.bcp == nil {
-		return errors.New("snapshot name doesn't set")
-	}
-
-	err = r.cn.SetRestoreBackup(r.name, r.bcp.Name)
->>>>>>> 986d32bf
 	if err != nil {
 		return errors.Wrap(err, "get cluster members")
 	}
@@ -517,7 +443,7 @@
 	return nil
 }
 
-var ErrNoDatForShard = errors.New("no data for shard")
+var ErrNoDataForShard = errors.New("no data for shard")
 
 func (r *Restore) snapshotObjects(bcp *pbm.BackupMeta) (dump, oplog string, err error) {
 	var ok bool
@@ -533,11 +459,7 @@
 		if r.nodeInfo.IsLeader() {
 			return "", "", errors.New("no data for the config server or sole rs in backup")
 		}
-<<<<<<< HEAD
-		return "", "", ErrNoDatForShard
-=======
-		return ErrNoDataForShard
->>>>>>> 986d32bf
+		return "", "", ErrNoDataForShard
 	}
 
 	_, err = r.stg.FileStat(dump)
@@ -550,7 +472,6 @@
 		return "", "", errors.Errorf("failed to ensure oplog file %s: %v", oplog, err)
 	}
 
-<<<<<<< HEAD
 	return dump, oplog, nil
 }
 
@@ -561,21 +482,6 @@
 
 	if !version.Compatible(version.DefaultInfo.Version, bcp.PBMVersion) {
 		return errors.Errorf("backup version (v%s) is not compatible with PBM v%s", bcp.PBMVersion, version.DefaultInfo.Version)
-=======
-	return AddRestoreRSMeta(r.cn, r.name, r.nodeInfo.SetName)
-}
-
-func AddRestoreRSMeta(cn *pbm.PBM, name, nodeName string) error {
-	rsMeta := pbm.RestoreReplset{
-		Name:       nodeName,
-		StartTS:    time.Now().UTC().Unix(),
-		Status:     pbm.StatusRunning,
-		Conditions: []pbm.Condition{},
-	}
-
-	if err := cn.AddRestoreRSMeta(name, rsMeta); err != nil {
-		return errors.Wrap(err, "add shard's metadata")
->>>>>>> 986d32bf
 	}
 
 	return nil
@@ -624,11 +530,6 @@
 		return err
 	}
 
-	err = r.toState(pbm.StatusRunning, &pbm.WaitActionStart)
-	if err != nil {
-		return err
-	}
-
 	sr, err := r.stg.SourceReader(dump)
 	if err != nil {
 		return errors.Wrapf(err, "get object %s for the storage", dump)
@@ -645,11 +546,6 @@
 	err = r.snapshot(dumpReader)
 	if err != nil {
 		return errors.Wrap(err, "mongorestore")
-	}
-
-	err = r.toState(pbm.StatusDumpDone, nil)
-	if err != nil {
-		return err
 	}
 
 	r.log.Info("restoring users and roles")
@@ -737,7 +633,7 @@
 // any new (unobserved before) waiting for the transaction, posts last observed opTime. We go with `checkWaitingTxns`
 // instead of just updating each observed `opTime`  since the latter would add an extra 1 write to each oplog op on
 // sharded clusters even if there are no dist txns at all.
-func (r *Restore) applyOplog(chunks []pbm.OplogChunk, end *primitive.Timestamp) error {
+func (r *Restore) applyOplog(chunks []pbm.OplogChunk, start, end *primitive.Timestamp) error {
 	r.log.Info("starting oplog replay")
 	var err error
 
@@ -760,6 +656,15 @@
 		return errors.Wrap(err, "create oplog")
 	}
 
+	var startTS, endTS primitive.Timestamp
+	if start != nil {
+		startTS = *start
+	}
+	if end != nil {
+		endTS = *end
+	}
+	r.oplog.SetTimeframe(startTS, endTS)
+
 	var waitTxnErr error
 	if r.nodeInfo.IsSharded() {
 		r.log.Debug("starting sharded txn sync")
@@ -773,11 +678,8 @@
 	}
 
 	var lts primitive.Timestamp
-	for i, chnk := range chunks {
+	for _, chnk := range chunks {
 		r.log.Debug("+ applying %v", chnk)
-		if i == len(chunks)-1 && end != nil {
-			r.oplog.SetEdge(*end)
-		}
 
 		lts, err = r.replyChunk(chnk.FName, chnk.Compression)
 		if err != nil {
@@ -976,32 +878,6 @@
 	return nil
 }
 
-<<<<<<< HEAD
-=======
-// RestoreChunks replays PITR oplog chunks
-func (r *Restore) RestoreChunks() error {
-	r.log.Info("replay chunks")
-
-	var lts primitive.Timestamp
-	var err error
-	for i, chunk := range r.pitrChunks {
-		if i == 0 {
-			r.oplog.SetStartUnix(r.pitrStartTS)
-		}
-		if i == len(r.pitrChunks)-1 {
-			r.oplog.SetEdgeUnix(r.pitrLastTS)
-		}
-		lts, err = r.replyChunk(chunk.FName, chunk.Compression)
-		if err != nil {
-			return errors.Errorf("replay chunk %v.%v: %v", chunk.StartTS.T, chunk.EndTS.T, err)
-		}
-	}
-
-	r.log.Info("oplog replay finished on %v <%d>", lts, r.pitrLastTS)
-	return nil
-}
-
->>>>>>> 986d32bf
 func (r *Restore) replyChunk(file string, c pbm.CompressionType) (lts primitive.Timestamp, err error) {
 	or, err := r.stg.SourceReader(file)
 	if err != nil {
