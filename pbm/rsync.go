package pbm

import (
	"bytes"
	"context"
	"encoding/json"
<<<<<<< HEAD
	"path"
=======
	"io/ioutil"
>>>>>>> 599703d9
	"path/filepath"
	"strconv"
	"strings"

	"github.com/pkg/errors"
	"go.mongodb.org/mongo-driver/bson"
	"go.mongodb.org/mongo-driver/mongo/options"
	"golang.org/x/sync/errgroup"

	"github.com/percona/percona-backup-mongodb/pbm/archive"
	"github.com/percona/percona-backup-mongodb/pbm/log"
	"github.com/percona/percona-backup-mongodb/pbm/storage"
	"github.com/percona/percona-backup-mongodb/version"
)

const (
	StorInitFile    = ".pbm.init"
	PhysRestoresDir = ".pbm.restore"
)

// ResyncStorage updates PBM metadata (snapshots and pitr) according to the data in the storage
func (p *PBM) ResyncStorage(l *log.Event) error {
	stg, err := p.GetStorage(l)
	if err != nil {
		return errors.Wrap(err, "unable to get backup store")
	}

	_, err = stg.FileStat(StorInitFile)
	if errors.Is(err, storage.ErrNotExist) {
		err = stg.Save(StorInitFile, bytes.NewBufferString(version.DefaultInfo.Version), 0)
	}
	if err != nil {
		return errors.Wrap(err, "init storage")
	}

	rstrs, err := stg.List(PhysRestoresDir, ".json")
	if err != nil {
		return errors.Wrap(err, "get physical restores list from the storage")
	}
	l.Debug("got physical restores list: %v", len(rstrs))
	for _, rs := range rstrs {
		rname := strings.TrimSuffix(rs.Name, ".json")
		rmeta, err := GetPhysRestoreMeta(rname, stg)
		if err != nil {
			l.Error("get meta for restore %s: %v", rs.Name, err)
			if rmeta == nil {
				continue
			}
		}

		_, err = p.Conn.Database(DB).Collection(RestoresCollection).ReplaceOne(
			p.ctx,
			bson.D{{"name", rmeta.Name}},
			rmeta,
			options.Replace().SetUpsert(true),
		)
		if err != nil {
			return errors.Wrapf(err, "upsert restore %s/%s", rmeta.Name, rmeta.Backup)
		}
	}

	bcps, err := stg.List("", MetadataFileSuffix)
	if err != nil {
		return errors.Wrap(err, "get a backups list from the storage")
	}
	l.Debug("got backups list: %v", len(bcps))

	err = p.moveCollection(BcpCollection, BcpOldCollection)
	if err != nil {
		return errors.Wrapf(err, "copy current backups meta from %s to %s", BcpCollection, BcpOldCollection)
	}
	err = p.moveCollection(PITRChunksCollection, PITRChunksOldCollection)
	if err != nil {
		return errors.Wrapf(err, "copy current pitr meta from %s to %s", PITRChunksCollection, PITRChunksOldCollection)
	}

	if len(bcps) == 0 {
		return nil
	}

	var ins []interface{}
	for _, b := range bcps {
		l.Debug("bcp: %v", b.Name)

		d, err := stg.SourceReader(b.Name)
		if err != nil {
			return errors.Wrapf(err, "read meta for %v", b.Name)
		}

		v := BackupMeta{}
		err = json.NewDecoder(d).Decode(&v)
		d.Close()
		if err != nil {
			return errors.Wrapf(err, "unmarshal backup meta [%s]", b.Name)
		}
		err = checkBackupFiles(p.ctx, &v, stg)
		if err != nil {
			l.Warning("skip snapshot %s: %v", v.Name, err)
			v.Status = StatusError
			v.Err = err.Error()
		}
		ins = append(ins, v)
	}
	_, err = p.Conn.Database(DB).Collection(BcpCollection).InsertMany(p.ctx, ins)
	if err != nil {
		return errors.Wrap(err, "insert retrieved backups meta")
	}

	pitrf, err := stg.List(PITRfsPrefix, "")
	if err != nil {
		return errors.Wrap(err, "get list of pitr chunks")
	}
	if len(pitrf) == 0 {
		return nil
	}

	var pitr []interface{}
	for _, f := range pitrf {
		_, err := stg.FileStat(PITRfsPrefix + "/" + f.Name)
		if err != nil {
			l.Warning("skip pitr chunk %s/%s because of %v", PITRfsPrefix, f.Name, err)
			continue
		}
		chnk := PITRmetaFromFName(f.Name)
		if chnk != nil {
			pitr = append(pitr, chnk)
		}
	}

	if len(pitr) == 0 {
		return nil
	}

	_, err = p.Conn.Database(DB).Collection(PITRChunksCollection).InsertMany(p.ctx, pitr)
	if err != nil {
		return errors.Wrap(err, "insert retrieved pitr meta")
	}

	return nil
}

func checkBackupFiles(ctx context.Context, bcp *BackupMeta, stg storage.Storage) error {
	// !!! TODO: Check physical files ?
	if bcp.Type == PhysicalBackup {
		return nil
	}

	legacy := version.IsLegacyArchive(bcp.PBMVersion)
	eg, _ := errgroup.WithContext(ctx)
	for _, rs := range bcp.Replsets {
		rs := rs

		eg.Go(func() error { return checkFile(stg, rs.DumpName) })
		eg.Go(func() error { return checkFile(stg, rs.OplogName) })

		if legacy {
			continue
		}

		metafile := path.Join(bcp.Name, rs.Name, archive.MetaFile)
		nss, err := readArchiveNamespaces(stg, metafile)
		if err != nil {
			return errors.WithMessagef(err, "parse metafile %q", metafile)
		}

		for _, ns := range nss {
			if ns.Size == 0 {
				continue
			}

			ns := archive.NSify(ns.Database, ns.Collection)
			f := path.Join(bcp.Name, rs.Name, ns+bcp.Compression.Suffix())

			eg.Go(func() error { return checkFile(stg, f) })
		}
	}

	return eg.Wait()
}

func readArchiveNamespaces(stg storage.Storage, metafile string) ([]*archive.Namespace, error) {
	r, err := stg.SourceReader(metafile)
	if err != nil {
		return nil, errors.WithMessagef(err, "open %q", metafile)
	}
	defer r.Close()

	meta, err := archive.ReadMetadata(r)
	if err != nil {
		return nil, errors.WithMessagef(err, "parse metafile %q", metafile)
	}

	return meta.Namespaces, nil
}

func checkFile(stg storage.Storage, filename string) error {
	f, err := stg.FileStat(filename)
	if err != nil {
		return errors.WithMessagef(err, "file %q", filename)
	}
	if f.Size == 0 {
		return errors.Errorf("%q is empty", filename)
	}

	return nil
}

func (p *PBM) moveCollection(coll, as string) error {
	err := p.Conn.Database(DB).Collection(as).Drop(p.ctx)
	if err != nil {
		return errors.Wrap(err, "failed to remove old archive from backups metadata")
	}

	cur, err := p.Conn.Database(DB).Collection(coll).Find(p.ctx, bson.M{})
	if err != nil {
		return errors.Wrap(err, "get current data")
	}
	for cur.Next(p.ctx) {
		_, err = p.Conn.Database(DB).Collection(as).InsertOne(p.ctx, cur.Current)
		if err != nil {
			return errors.Wrapf(err, "insert")
		}
	}

	if cur.Err() != nil {
		return cur.Err()
	}

	_, err = p.Conn.Database(DB).Collection(coll).DeleteMany(p.ctx, bson.M{})
	return errors.Wrap(err, "remove current data")
}

func GetPhysRestoreMeta(restore string, stg storage.Storage) (rmeta *RestoreMeta, err error) {
	mjson := filepath.Join(PhysRestoresDir, restore) + ".json"
	_, err = stg.FileStat(mjson)
	if err != nil && err != storage.ErrNotExist {
		return nil, errors.Wrapf(err, "get file %s", mjson)
	}
	if err == nil {
		src, err := stg.SourceReader(mjson)
		if err != nil {
			return nil, errors.Wrapf(err, "get file %s", mjson)
		}

		rmeta = new(RestoreMeta)
		err = json.NewDecoder(src).Decode(rmeta)
		if err != nil {
			return nil, errors.Wrapf(err, "decode meta %s", mjson)
		}
	}

	condsm, err := ParsePhysRestoreStatus(restore, stg)
	if err != nil {
		return rmeta, errors.Wrap(err, "parse physical restore status")
	}

	if rmeta == nil {
		return condsm, err
	}

	rmeta.Replsets = condsm.Replsets
	if condsm.Status != "" {
		rmeta.Status = condsm.Status
	}
	rmeta.LastTransitionTS = condsm.LastTransitionTS
	if condsm.Error != "" {
		rmeta.Error = condsm.Error
	}
	rmeta.Hb = condsm.Hb
	rmeta.Conditions = condsm.Conditions
	rmeta.Type = PhysicalBackup

	return rmeta, err
}

// ParsePhysRestoreStatus parses phys restore's sync files and creates RestoreMeta.
//
// On files format, see comments for *PhysRestore.toState() in pbm/restore/physical.go
func ParsePhysRestoreStatus(restore string, stg storage.Storage) (*RestoreMeta, error) {
	rfiles, err := stg.List(PhysRestoresDir+"/"+restore, "")
	if err != nil {
		return nil, errors.Wrap(err, "get files")
	}

	meta := RestoreMeta{Name: restore, Type: PhysicalBackup}

	rss := make(map[string]struct {
		rs    RestoreReplset
		nodes map[string]RestoreNode
	})

	for _, f := range rfiles {
		parts := strings.SplitN(f.Name, ".", 2)
		if len(parts) != 2 {
			continue
		}
		switch parts[0] {
		case "rs":
			rsparts := strings.Split(parts[1], "/")

			if len(rsparts) < 2 {
				continue
			}

			rsName := strings.TrimPrefix(rsparts[0], "rs.")
			rs, ok := rss[rsName]
			if !ok {
				rs.rs.Name = rsName
				rs.nodes = make(map[string]RestoreNode)
			}

			p := strings.Split(rsparts[1], ".")

			if len(p) < 2 {
				continue
			}
			switch p[0] {
			case "node":
				if len(p) < 3 {
					continue
				}
				nName := strings.Join(p[1:len(p)-1], ".")
				node, ok := rs.nodes[nName]
				if !ok {
					node.Name = nName
				}
				cond, err := parsePhysRestoreCond(stg, f.Name, restore)
				if err != nil {
					return nil, err
				}
				if cond.Status == "hb" {
					node.Hb.T = uint32(cond.Timestamp)
				} else {
					node.Conditions.Insert(cond)
					l := node.Conditions[len(node.Conditions)-1]
					node.Status = l.Status
					node.LastTransitionTS = l.Timestamp
					node.Error = l.Error
				}

				rs.nodes[nName] = node
			case "rs":
				cond, err := parsePhysRestoreCond(stg, f.Name, restore)
				if err != nil {
					return nil, err
				}
				if cond.Status == "hb" {
					rs.rs.Hb.T = uint32(cond.Timestamp)
				} else {
					rs.rs.Conditions.Insert(cond)
					l := rs.rs.Conditions[len(rs.rs.Conditions)-1]
					rs.rs.Status = l.Status
					rs.rs.LastTransitionTS = l.Timestamp
					rs.rs.Error = l.Error
				}
			}
			rss[rsName] = rs

		case "cluster":
			cond, err := parsePhysRestoreCond(stg, f.Name, restore)
			if err != nil {
				return nil, err
			}

			if cond.Status == "hb" {
				meta.Hb.T = uint32(cond.Timestamp)
			} else {
				meta.Conditions.Insert(cond)
				lstat := meta.Conditions[len(meta.Conditions)-1]
				meta.Status = lstat.Status
				meta.LastTransitionTS = lstat.Timestamp
				meta.Error = lstat.Error
			}
		}
	}

	for _, rs := range rss {
		for _, node := range rs.nodes {
			rs.rs.Nodes = append(rs.rs.Nodes, node)
		}
		meta.Replsets = append(meta.Replsets, rs.rs)
	}

	return &meta, nil
}

func parsePhysRestoreCond(stg storage.Storage, fname, restore string) (*Condition, error) {
	s := strings.Split(fname, ".")
	cond := Condition{Status: Status(s[len(s)-1])}

	src, err := stg.SourceReader(filepath.Join(PhysRestoresDir, restore, fname))
	if err != nil {
		return nil, errors.Wrapf(err, "get file %s", fname)
	}
	b, err := ioutil.ReadAll(src)
	if err != nil {
		return nil, errors.Wrapf(err, "read file %s", fname)
	}

	if cond.Status == StatusError {
		estr := strings.SplitN(string(b), ":", 2)
		if len(estr) != 2 {
			return nil, errors.Errorf("malformatted data in %s: %s", fname, b)
		}
		cond.Timestamp, err = strconv.ParseInt(estr[0], 10, 0)
		if err != nil {
			return nil, errors.Wrapf(err, "read ts from %s", fname)
		}
		cond.Error = estr[1]
		return &cond, nil
	}

	cond.Timestamp, err = strconv.ParseInt(string(b), 10, 0)
	if err != nil {
		return nil, errors.Wrapf(err, "read ts from %s", fname)
	}

	return &cond, nil
}<|MERGE_RESOLUTION|>--- conflicted
+++ resolved
@@ -4,11 +4,8 @@
 	"bytes"
 	"context"
 	"encoding/json"
-<<<<<<< HEAD
+	"io"
 	"path"
-=======
-	"io/ioutil"
->>>>>>> 599703d9
 	"path/filepath"
 	"strconv"
 	"strings"
@@ -403,7 +400,7 @@
 	if err != nil {
 		return nil, errors.Wrapf(err, "get file %s", fname)
 	}
-	b, err := ioutil.ReadAll(src)
+	b, err := io.ReadAll(src)
 	if err != nil {
 		return nil, errors.Wrapf(err, "read file %s", fname)
 	}
