--- conflicted
+++ resolved
@@ -43,7 +43,6 @@
 
 type restorer struct{ *mongorestore.MongoRestore }
 
-<<<<<<< HEAD
 // CloneNS contains clone from/to info for cloning NS use case
 type CloneNS struct {
 	FromNS string
@@ -60,13 +59,7 @@
 	cfg *config.Config,
 	cloneNS CloneNS,
 	numParallelColls int,
-=======
-func NewRestore(
-	uri string,
-	cfg *config.Config,
-	numParallelColls int,
 	excludeRouterCollections bool,
->>>>>>> 53c6b3c3
 ) (io.ReaderFrom, error) {
 	topts := options.New("mongorestore",
 		"0.0.1",
