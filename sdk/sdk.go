package sdk

import (
	"context"

	"go.mongodb.org/mongo-driver/bson/primitive"

	"github.com/percona/percona-backup-mongodb/pbm/backup"
	"github.com/percona/percona-backup-mongodb/pbm/compress"
	"github.com/percona/percona-backup-mongodb/pbm/config"
	"github.com/percona/percona-backup-mongodb/pbm/connect"
	"github.com/percona/percona-backup-mongodb/pbm/ctrl"
	"github.com/percona/percona-backup-mongodb/pbm/defs"
	"github.com/percona/percona-backup-mongodb/pbm/errors"
	"github.com/percona/percona-backup-mongodb/pbm/lock"
	"github.com/percona/percona-backup-mongodb/pbm/log"
	"github.com/percona/percona-backup-mongodb/pbm/oplog"
	"github.com/percona/percona-backup-mongodb/pbm/restore"
)

var (
	ErrUnsupported      = errors.New("unsupported")
	ErrInvalidCommandID = errors.New("invalid command id")
	ErrNotFound         = errors.New("not found")
)

type (
	Command     = ctrl.Cmd
	CommandID   string
	CommandType = ctrl.Command
	Timestamp   = primitive.Timestamp
)

const (
	CmdBackup       = ctrl.CmdBackup
	CmdRestore      = ctrl.CmdRestore
	CmdReplay       = ctrl.CmdReplay
	CmdCancelBackup = ctrl.CmdCancelBackup
	CmdResync       = ctrl.CmdResync
	CmdPITR         = ctrl.CmdPITR
	CmdDeleteBackup = ctrl.CmdDeleteBackup
	CmdDeletePITR   = ctrl.CmdDeletePITR
	CmdCleanup      = ctrl.CmdCleanup
)

var NoOpID = CommandID(ctrl.NilOPID.String())

type BackupType = defs.BackupType

const (
	LogicalBackup     = defs.LogicalBackup
	PhysicalBackup    = defs.PhysicalBackup
	IncrementalBackup = defs.IncrementalBackup
	ExternalBackup    = defs.ExternalBackup
	SelectiveBackup   = backup.SelectiveBackup
)

type (
	CompressionType  = compress.CompressionType
	CompressionLevel *int
)

const (
	CompressionTypeNone      = compress.CompressionTypeNone
	CompressionTypeGZIP      = compress.CompressionTypeGZIP
	CompressionTypePGZIP     = compress.CompressionTypePGZIP
	CompressionTypeSNAPPY    = compress.CompressionTypeSNAPPY
	CompressionTypeLZ4       = compress.CompressionTypeLZ4
	CompressionTypeS2        = compress.CompressionTypeS2
	CompressionTypeZstandard = compress.CompressionTypeZstandard
)

type (
	Config          = config.Config
	BackupMetadata  = backup.BackupMeta
	RestoreMetadata = restore.RestoreMeta
	OplogChunk      = oplog.OplogChunk
	CleanupReport   = backup.CleanupInfo
)

type LogicalBackupOptions struct {
	CompressionType  CompressionType
	CompressionLevel CompressionLevel
	Namespaces       []string
}

type PhysicalBackupOptions struct {
	CompressionType  CompressionType
	CompressionLevel CompressionLevel
}

type IncrementalBackupOptions struct {
	NewBase          bool
	CompressionType  CompressionType
	CompressionLevel CompressionLevel
}

type GetBackupByNameOptions struct {
	FetchIncrements bool
	FetchFilelist   bool
}

type GetAllRestoresOptions struct {
	Limit int64
}

type DeleteBackupBeforeOptions struct {
	Type BackupType
}

// OpLock represents internal PBM lock.
//
// Some commands can have many locks (one lock per replset).
type OpLock struct {
	// OpID is its command id.
	OpID CommandID `json:"opid,omitempty"`
	// Cmd is the type of command
	Cmd CommandType `json:"cmd,omitempty"`
	// Replset is name of a replset that acquired the lock.
	Replset string `json:"rs,omitempty"`
	// Node is `host:port` pair of an agent that acquired the lock.
	Node string `json:"node,omitempty"`
	// Heartbeat is the last cluster time seen by an agent that acquired the lock.
	Heartbeat primitive.Timestamp `json:"hb"`

	err error
}

func (l *OpLock) Err() error {
	return l.err
}

<<<<<<< HEAD
func NewClient(ctx context.Context, uri string) (*Client, error) {
	conn, err := connect.Connect(ctx, uri, "sdk")
	if err != nil {
		return nil, err
	}
=======
	GetConfig(ctx context.Context) (*Config, error)
	GetAllConfigProfiles(ctx context.Context) ([]config.Config, error)
	GetConfigProfile(ctx context.Context, name string) (*config.Config, error)
	AddConfigProfile(ctx context.Context, name string, cfg *config.Config) (CommandID, error)
	RemoveConfigProfile(ctx context.Context, name string) (CommandID, error)
>>>>>>> 5fa3b91c

	return &Client{conn: conn}, nil
}

func WaitForCleanup(ctx context.Context, client *Client) error {
	lck := &lock.LockHeader{Type: ctrl.CmdCleanup}
	return waitOp(ctx, client.conn, lck)
}

func WaitForDeleteBackup(ctx context.Context, client *Client) error {
	lck := &lock.LockHeader{Type: ctrl.CmdDeleteBackup}
	return waitOp(ctx, client.conn, lck)
}

func WaitForDeleteOplogRange(ctx context.Context, client *Client) error {
	lck := &lock.LockHeader{Type: ctrl.CmdDeletePITR}
	return waitOp(ctx, client.conn, lck)
}

func WaitForErrorLog(ctx context.Context, client *Client, cmd *Command) (string, error) {
	return lastLogErr(ctx, client.conn, cmd.Cmd, cmd.TS)
}

func WaitForResync(ctx context.Context, c *Client, cid CommandID) error {
	ctx, cancel := context.WithCancel(ctx)
	defer cancel()

<<<<<<< HEAD
	r := &log.LogRequest{
		LogKeys: log.LogKeys{
			Event:    string(ctrl.CmdResync),
			OPID:     string(cid),
			Severity: log.Info,
		},
	}

	outC, errC := log.Follow(ctx, c.conn, r, false)

	for {
		select {
		case entry := <-outC:
			if entry != nil && entry.Msg == "succeed" {
				return nil
			}
		case err := <-errC:
			return err
		}
=======
	SyncFromStorage(ctx context.Context) (CommandID, error)
	SyncFromExternalStorage(ctx context.Context, name string) (CommandID, error)
	SyncFromAllExternalStorages(ctx context.Context) (CommandID, error)
	ClearSyncFromExternalStorage(ctx context.Context, name string) (CommandID, error)
	ClearSyncFromAllExternalStorages(ctx context.Context) (CommandID, error)
}

func NewClient(ctx context.Context, uri string) (*clientImpl, error) {
	conn, err := connect.Connect(ctx, uri, "sdk")
	if err != nil {
		return nil, err
>>>>>>> 5fa3b91c
	}
}

func CanDeleteBackup(ctx context.Context, client *Client, bcp *BackupMetadata) error {
	return backup.CanDeleteBackup(ctx, client.conn, bcp)
}

<<<<<<< HEAD
func CanDeleteIncrementalBackup(
	ctx context.Context,
	client *Client,
	bcp *BackupMetadata,
	increments [][]*BackupMetadata,
) error {
	return backup.CanDeleteIncrementalChain(ctx, client.conn, bcp, increments)
=======
func WaitForAddProfile(ctx context.Context, client Client, cid CommandID) error {
	lck := &lock.LockHeader{Type: ctrl.CmdAddConfigProfile, OPID: string(cid)}
	return waitOp(ctx, client.(*clientImpl).conn, lck)
}

func WaitForRemoveProfile(ctx context.Context, client Client, cid CommandID) error {
	lck := &lock.LockHeader{Type: ctrl.CmdRemoveConfigProfile, OPID: string(cid)}
	return waitOp(ctx, client.(*clientImpl).conn, lck)
}

func WaitForCleanup(ctx context.Context, client Client) error {
	lck := &lock.LockHeader{Type: ctrl.CmdCleanup}
	return waitOp(ctx, client.(*clientImpl).conn, lck)
>>>>>>> 5fa3b91c
}

func ListDeleteBackupBefore(
	ctx context.Context,
	client *Client,
	ts primitive.Timestamp,
	bcpType BackupType,
) ([]BackupMetadata, error) {
	return backup.ListDeleteBackupBefore(ctx, client.conn, ts, bcpType)
}

func ListDeleteChunksBefore(
	ctx context.Context,
	client *Client,
	ts primitive.Timestamp,
) ([]OplogChunk, error) {
	r, err := backup.MakeCleanupInfo(ctx, client.conn, ts)
	return r.Chunks, err
}

func ParseDeleteBackupType(s string) (BackupType, error) {
	return backup.ParseDeleteBackupType(s)
}<|MERGE_RESOLUTION|>--- conflicted
+++ resolved
@@ -13,7 +13,6 @@
 	"github.com/percona/percona-backup-mongodb/pbm/defs"
 	"github.com/percona/percona-backup-mongodb/pbm/errors"
 	"github.com/percona/percona-backup-mongodb/pbm/lock"
-	"github.com/percona/percona-backup-mongodb/pbm/log"
 	"github.com/percona/percona-backup-mongodb/pbm/oplog"
 	"github.com/percona/percona-backup-mongodb/pbm/restore"
 )
@@ -130,21 +129,23 @@
 	return l.err
 }
 
-<<<<<<< HEAD
 func NewClient(ctx context.Context, uri string) (*Client, error) {
 	conn, err := connect.Connect(ctx, uri, "sdk")
 	if err != nil {
 		return nil, err
 	}
-=======
-	GetConfig(ctx context.Context) (*Config, error)
-	GetAllConfigProfiles(ctx context.Context) ([]config.Config, error)
-	GetConfigProfile(ctx context.Context, name string) (*config.Config, error)
-	AddConfigProfile(ctx context.Context, name string, cfg *config.Config) (CommandID, error)
-	RemoveConfigProfile(ctx context.Context, name string) (CommandID, error)
->>>>>>> 5fa3b91c
 
 	return &Client{conn: conn}, nil
+}
+
+func WaitForAddProfile(ctx context.Context, client *Client, cid CommandID) error {
+	lck := &lock.LockHeader{Type: ctrl.CmdAddConfigProfile, OPID: string(cid)}
+	return waitOp(ctx, client.conn, lck)
+}
+
+func WaitForRemoveProfile(ctx context.Context, client *Client, cid CommandID) error {
+	lck := &lock.LockHeader{Type: ctrl.CmdRemoveConfigProfile, OPID: string(cid)}
+	return waitOp(ctx, client.conn, lck)
 }
 
 func WaitForCleanup(ctx context.Context, client *Client) error {
@@ -166,51 +167,10 @@
 	return lastLogErr(ctx, client.conn, cmd.Cmd, cmd.TS)
 }
 
-func WaitForResync(ctx context.Context, c *Client, cid CommandID) error {
-	ctx, cancel := context.WithCancel(ctx)
-	defer cancel()
-
-<<<<<<< HEAD
-	r := &log.LogRequest{
-		LogKeys: log.LogKeys{
-			Event:    string(ctrl.CmdResync),
-			OPID:     string(cid),
-			Severity: log.Info,
-		},
-	}
-
-	outC, errC := log.Follow(ctx, c.conn, r, false)
-
-	for {
-		select {
-		case entry := <-outC:
-			if entry != nil && entry.Msg == "succeed" {
-				return nil
-			}
-		case err := <-errC:
-			return err
-		}
-=======
-	SyncFromStorage(ctx context.Context) (CommandID, error)
-	SyncFromExternalStorage(ctx context.Context, name string) (CommandID, error)
-	SyncFromAllExternalStorages(ctx context.Context) (CommandID, error)
-	ClearSyncFromExternalStorage(ctx context.Context, name string) (CommandID, error)
-	ClearSyncFromAllExternalStorages(ctx context.Context) (CommandID, error)
-}
-
-func NewClient(ctx context.Context, uri string) (*clientImpl, error) {
-	conn, err := connect.Connect(ctx, uri, "sdk")
-	if err != nil {
-		return nil, err
->>>>>>> 5fa3b91c
-	}
-}
-
 func CanDeleteBackup(ctx context.Context, client *Client, bcp *BackupMetadata) error {
 	return backup.CanDeleteBackup(ctx, client.conn, bcp)
 }
 
-<<<<<<< HEAD
 func CanDeleteIncrementalBackup(
 	ctx context.Context,
 	client *Client,
@@ -218,21 +178,6 @@
 	increments [][]*BackupMetadata,
 ) error {
 	return backup.CanDeleteIncrementalChain(ctx, client.conn, bcp, increments)
-=======
-func WaitForAddProfile(ctx context.Context, client Client, cid CommandID) error {
-	lck := &lock.LockHeader{Type: ctrl.CmdAddConfigProfile, OPID: string(cid)}
-	return waitOp(ctx, client.(*clientImpl).conn, lck)
-}
-
-func WaitForRemoveProfile(ctx context.Context, client Client, cid CommandID) error {
-	lck := &lock.LockHeader{Type: ctrl.CmdRemoveConfigProfile, OPID: string(cid)}
-	return waitOp(ctx, client.(*clientImpl).conn, lck)
-}
-
-func WaitForCleanup(ctx context.Context, client Client) error {
-	lck := &lock.LockHeader{Type: ctrl.CmdCleanup}
-	return waitOp(ctx, client.(*clientImpl).conn, lck)
->>>>>>> 5fa3b91c
 }
 
 func ListDeleteBackupBefore(
