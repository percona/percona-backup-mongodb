package sdk

import (
	"context"
	"errors"
	"fmt"

	"go.mongodb.org/mongo-driver/bson/primitive"

	"github.com/percona/percona-backup-mongodb/pbm/backup"
	"github.com/percona/percona-backup-mongodb/pbm/compress"
	"github.com/percona/percona-backup-mongodb/pbm/config"
	"github.com/percona/percona-backup-mongodb/pbm/connect"
	"github.com/percona/percona-backup-mongodb/pbm/ctrl"
	"github.com/percona/percona-backup-mongodb/pbm/defs"
	"github.com/percona/percona-backup-mongodb/pbm/lock"
	"github.com/percona/percona-backup-mongodb/pbm/log"
	"github.com/percona/percona-backup-mongodb/pbm/oplog"
	"github.com/percona/percona-backup-mongodb/pbm/restore"
)

var (
	ErrUnsupported      = errors.New("unsupported")
	ErrInvalidCommandID = errors.New("invalid command id")
	ErrNotFound         = errors.New("not found")
)

type (
	Command     = ctrl.Cmd
	CommandID   string
	CommandType = ctrl.Command
	Timestamp   = primitive.Timestamp
)

const (
	CmdBackup       = ctrl.CmdBackup
	CmdRestore      = ctrl.CmdRestore
	CmdReplay       = ctrl.CmdReplay
	CmdCancelBackup = ctrl.CmdCancelBackup
	CmdResync       = ctrl.CmdResync
	CmdPITR         = ctrl.CmdPITR
	CmdDeleteBackup = ctrl.CmdDeleteBackup
	CmdDeletePITR   = ctrl.CmdDeletePITR
	CmdCleanup      = ctrl.CmdCleanup
)

var NoOpID = CommandID(ctrl.NilOPID.String())

type BackupType = defs.BackupType

const (
	LogicalBackup     = defs.LogicalBackup
	PhysicalBackup    = defs.PhysicalBackup
	IncrementalBackup = defs.IncrementalBackup
	ExternalBackup    = defs.ExternalBackup
	SelectiveBackup   = backup.SelectiveBackup
)

type (
	CompressionType  = compress.CompressionType
	CompressionLevel *int
)

const (
	CompressionTypeNone      = compress.CompressionTypeNone
	CompressionTypeGZIP      = compress.CompressionTypeGZIP
	CompressionTypePGZIP     = compress.CompressionTypePGZIP
	CompressionTypeSNAPPY    = compress.CompressionTypeSNAPPY
	CompressionTypeLZ4       = compress.CompressionTypeLZ4
	CompressionTypeS2        = compress.CompressionTypeS2
	CompressionTypeZstandard = compress.CompressionTypeZstandard
)

type (
	Config          = config.Config
	BackupMetadata  = backup.BackupMeta
	RestoreMetadata = restore.RestoreMeta
	OplogChunk      = oplog.OplogChunk
	CleanupReport   = backup.CleanupInfo
)

type LogicalBackupOptions struct {
	CompressionType  CompressionType
	CompressionLevel CompressionLevel
	Namespaces       []string
}

type PhysicalBackupOptions struct {
	CompressionType  CompressionType
	CompressionLevel CompressionLevel
}

type IncrementalBackupOptions struct {
	NewBase          bool
	CompressionType  CompressionType
	CompressionLevel CompressionLevel
}

type GetBackupByNameOptions struct {
	FetchIncrements bool
	FetchFilelist   bool
}

type GetAllRestoresOptions struct {
	Limit int64
}

type DeleteBackupBeforeOptions struct {
	Type BackupType
}

// OpLock represents internal PBM lock.
//
// Some commands can have many locks (one lock per replset).
type OpLock struct {
	// OpID is its command id.
	OpID CommandID `json:"opid,omitempty"`
	// Cmd is the type of command
	Cmd CommandType `json:"cmd,omitempty"`
	// Replset is name of a replset that acquired the lock.
	Replset string `json:"rs,omitempty"`
	// Node is `host:port` pair of an agent that acquired the lock.
	Node string `json:"node,omitempty"`
	// Heartbeat is the last cluster time seen by an agent that acquired the lock.
	Heartbeat primitive.Timestamp `json:"hb"`

	err error
}

func (l *OpLock) Err() error {
	return l.err
}

func NewClient(ctx context.Context, uri string) (*Client, error) {
	conn, err := connect.Connect(ctx, uri, "sdk")
	if err != nil {
		return nil, err
	}

	return &Client{conn: conn}, nil
}

<<<<<<< HEAD
func WaitForAddProfile(ctx context.Context, client *Client, cid CommandID) error {
	lck := &lock.LockHeader{Type: ctrl.CmdAddConfigProfile, OPID: string(cid)}
	return waitOp(ctx, client.conn, lck)
}

func WaitForRemoveProfile(ctx context.Context, client *Client, cid CommandID) error {
	lck := &lock.LockHeader{Type: ctrl.CmdRemoveConfigProfile, OPID: string(cid)}
	return waitOp(ctx, client.conn, lck)
=======
func WaitForCommandWithErrorLog(ctx context.Context, client Client, cid CommandID) error {
	err := waitOp(ctx, client.(*clientImpl).conn, &lock.LockHeader{OPID: string(cid)})
	if err != nil {
		return err
	}

	errorMessage, err := log.CommandLastError(ctx, client.(*clientImpl).conn, string(cid))
	if err != nil {
		return fmt.Errorf("read error log: %w", err)
	}
	if errorMessage != "" {
		return errors.New(errorMessage) //nolint:err113
	}

	return nil
>>>>>>> a029f136
}

func WaitForCleanup(ctx context.Context, client *Client) error {
	lck := &lock.LockHeader{Type: ctrl.CmdCleanup}
	return waitOp(ctx, client.conn, lck)
}

func WaitForDeleteBackup(ctx context.Context, client *Client) error {
	lck := &lock.LockHeader{Type: ctrl.CmdDeleteBackup}
	return waitOp(ctx, client.conn, lck)
}

func WaitForDeleteOplogRange(ctx context.Context, client *Client) error {
	lck := &lock.LockHeader{Type: ctrl.CmdDeletePITR}
	return waitOp(ctx, client.conn, lck)
}

func WaitForErrorLog(ctx context.Context, client *Client, cmd *Command) (string, error) {
	return lastLogErr(ctx, client.conn, cmd.Cmd, cmd.TS)
}

func CanDeleteBackup(ctx context.Context, client *Client, bcp *BackupMetadata) error {
	return backup.CanDeleteBackup(ctx, client.conn, bcp)
}

func CanDeleteIncrementalBackup(
	ctx context.Context,
	client *Client,
	bcp *BackupMetadata,
	increments [][]*BackupMetadata,
) error {
	return backup.CanDeleteIncrementalChain(ctx, client.conn, bcp, increments)
}

func ListDeleteBackupBefore(
	ctx context.Context,
	client *Client,
	ts primitive.Timestamp,
	bcpType BackupType,
) ([]BackupMetadata, error) {
	return backup.ListDeleteBackupBefore(ctx, client.conn, ts, bcpType)
}

func ListDeleteChunksBefore(
	ctx context.Context,
	client *Client,
	ts primitive.Timestamp,
) ([]OplogChunk, error) {
	r, err := backup.MakeCleanupInfo(ctx, client.conn, ts)
	return r.Chunks, err
}

func ParseDeleteBackupType(s string) (BackupType, error) {
	return backup.ParseDeleteBackupType(s)
}<|MERGE_RESOLUTION|>--- conflicted
+++ resolved
@@ -140,7 +140,6 @@
 	return &Client{conn: conn}, nil
 }
 
-<<<<<<< HEAD
 func WaitForAddProfile(ctx context.Context, client *Client, cid CommandID) error {
 	lck := &lock.LockHeader{Type: ctrl.CmdAddConfigProfile, OPID: string(cid)}
 	return waitOp(ctx, client.conn, lck)
@@ -149,14 +148,15 @@
 func WaitForRemoveProfile(ctx context.Context, client *Client, cid CommandID) error {
 	lck := &lock.LockHeader{Type: ctrl.CmdRemoveConfigProfile, OPID: string(cid)}
 	return waitOp(ctx, client.conn, lck)
-=======
-func WaitForCommandWithErrorLog(ctx context.Context, client Client, cid CommandID) error {
-	err := waitOp(ctx, client.(*clientImpl).conn, &lock.LockHeader{OPID: string(cid)})
+}
+
+func WaitForCommandWithErrorLog(ctx context.Context, client *Client, cid CommandID) error {
+	err := waitOp(ctx, client.conn, &lock.LockHeader{OPID: string(cid)})
 	if err != nil {
 		return err
 	}
 
-	errorMessage, err := log.CommandLastError(ctx, client.(*clientImpl).conn, string(cid))
+	errorMessage, err := log.CommandLastError(ctx, client.conn, string(cid))
 	if err != nil {
 		return fmt.Errorf("read error log: %w", err)
 	}
@@ -165,7 +165,6 @@
 	}
 
 	return nil
->>>>>>> a029f136
 }
 
 func WaitForCleanup(ctx context.Context, client *Client) error {
